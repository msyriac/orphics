--- conflicted
+++ resolved
@@ -118,206 +118,6 @@
     N = C.shape[0]
     s = Solver(C,u=u)
     return s.solve(x)
-
-    
-<<<<<<< HEAD
-def check_fisher_sanity(fmat,param_list):
-    Ny,Nx = fmat.shape
-    assert Ny==Nx
-    assert Ny==len(param_list)
-    assert len(param_list)==len(set(param_list))
-
-def write_fisher(filename,fmat,delim=','):
-    np.savetxt(filename,fmat,header=(delim).join(fmat.params),delimiter=delim)
-
-
-def read_fisher_dataframe(csv_file):
-    df = pd.read_csv(csv_file,index_col=0)
-    params = list(df.columns)
-    return FisherMatrix(fmat = df.values,param_list = params)
-
-def read_fisher_pickle(pkl_file):
-    import cPickle as pickle
-    params,fmat = pickle.load(open(pkl_file,'rb'))
-    return FisherMatrix(fmat = fmat,param_list = params)#,skip_inv=True)
-
-def read_fisher(csv_file,delimiter=','):
-    fmat = np.loadtxt(csv_file,delimiter=delimiter)
-    with open(csv_file) as f:
-        fline = f.readline()
-    fline = fline.replace("#","")
-    columns = fline.strip().split(delimiter)
-    assert len(set(columns)) == len(columns)
-    return FisherMatrix(fmat = fmat,param_list = columns)#,skip_inv=True)
-
-def rename_fisher(fmat,pmapping):
-    old_params = fmat.params
-    new_params = list(old_params)
-    for key in pmapping.keys():
-        if key not in old_params: continue
-        i = old_params.index(key)
-        new_params[i] = pmapping[key]
-    return FisherMatrix(fmat=fmat.values,param_list=new_params)#,skip_inv=True)
-    
-class FisherMatrix(DataFrame):
-    """
-    A Fisher Matrix object that subclasses pandas.DataFrame.
-    This is essentially just a structured array that
-    has identical column and row labels.
-
-    You can initialize an empty one like:
-    >> params = ['H0','om','sigma8']
-    >> F = FisherMatrix(np.zeros((len(params),len(params))),params)
-    
-    where params is a list of parameter names. If you already have a
-    Fisher matrix 'Fmatrix' whose diagonal parameter order is specified by
-    the list 'params', then you can initialize this object as:
-    
-    >> F = FisherMatrix(Fmatrix,params)
-    
-    This makes the code 'aware' of the parameter order in a way that makes
-    handling combinations of Fishers a lot easier.
-    
-    You can set individual elements like:
-    
-    >> F['s8']['H0'] = 1.
-
-    Once you've populated the entries, you can do things like:
-    >> Ftot = F1 + F2
-    i.e. add Fisher matrices. The nice property here is that you needn't
-    have initialized these objects with the same list of parameters!
-    They can, for example, have mutually exclusive parameters, in which
-    case you end up with some reordering of a block diagonal Fisher matrix.
-    In the general case, of two overlapping parameter lists that don't
-    have the same ordering, pandas will make sure the objects are added
-    correctly.
-
-    WARNING: No other operation other than addition is overloaded. Subtraction
-    for instance will give unpredictable behaviour. (Will likely introduce
-    NaNs) But you shouldn't be subtracting Fisher matrices anyway!
-
-    You can add a gaussian prior to a parameter:
-    >> F.add_prior('H0',2.0)
-
-    You can drop an entire parameter (which removes that row and column):
-    >> F.delete('s8')
-    which does it in place.
-
-    If you want to preserve the original before modifying, you can
-    >> Forig = F.copy()
-
-    You can get marginalized errors on each parameter as a dict:
-    >> sigmas = F.sigmas()
-
-
-    """
-
-    
-    def __init__(self,fmat,param_list,delete_params=None,prior_dict=None):#,skip_inv=False):
-        """
-        fmat            -- (n,n) shape numpy array containing initial Fisher matrix for n parameters
-        param_list      -- n-element list specifying diagonal order of fmat
-        delete_params   -- list of names of parameters you would like to delete from this 
-                        Fisher matrix when you initialize it. This is useful when skip_inv=False if some
-                        of your parameters are not constrained. See skip_inv below.
-        prior_dict      -- a dictionary that maps names of parameters to 1-sigma prior values
-                        you would like to add on initialization. This can also be done later with the 
-                        add_prior function.
-        skip_inv        -- If true, this skips calculation of the inverse of the Fisher matrix
-                        when the object is initialized.
-	"""
-	
-	
-        check_fisher_sanity(fmat,param_list)
-        pd.DataFrame.__init__(self,fmat.copy(),columns=param_list,index=param_list)
-        try:
-            a = self.params
-            raise ValueError # self.params should not already exist
-        except:
-            pass
-        self.params = param_list
-            
-        cols = self.columns.tolist()
-        ind = self.index.tolist()
-        assert set(self.params)==set(cols)
-        assert set(self.params)==set(ind)
-
-        if delete_params is not None:
-            self.delete(delete_params)
-        if prior_dict is not None:
-            for prior in prior_dict.keys():
-                self.add_prior(prior,prior_dict[prior])
-
-            
-    def copy(self, order='K'):
-        """
-        >> Fnew = F.copy()
-        will create an independent Fnew that is not a view of the original.
-        """
-        f = FisherMatrix(pd.DataFrame.copy(self), list(self.params))
-        return f
-
-    def __radd__(self,other):
-        raise NotImplementedError
-        return self._add(other,radd=True)
-
-    def __add__(self,other):
-        return self._add(other,radd=False)
-
-    def _add(self,other,radd=False):
-        if other is None: return self
-        odf = pd.DataFrame(data = other.values,columns=other.columns,index=other.index)
-        tdf = pd.DataFrame(data = self.values,columns=self.columns,index=self.index)
-        new_fpd = tdf.add(odf,fill_value=0)
-        return FisherMatrix(np.nan_to_num(new_fpd.values),new_fpd.columns.tolist())
-
-    def add_prior(self,param,prior,warn=True):
-        """
-        Adds 1-sigma value 'prior' to the parameter name specified by 'param'
-        """
-        try:
-            self[param][param] += 1./prior**2.
-        except KeyError:
-            if warn: print(f"WARNING: skipping prior for {param} since it was not found")
-        
-    def sigmas(self):
-        """
-        Returns marginalized 1-sigma uncertainties on each parameter in the Fisher matrix.
-        """
-        # self._update()
-        finv = np.linalg.inv(self.values)
-        errs = np.diagonal(finv)**(0.5)
-        return dict(zip(self.params,errs))
-    
-    def delete(self,params):
-        """
-        Given a list of parameter names 'params', deletes these from the Fisher matrix.
-        """
-        self.drop(labels=params,axis=0,inplace=True)
-        self.drop(labels=params,axis=1,inplace=True)
-        self.params = self.columns.tolist()
-        assert set(self.index.tolist())==set(self.params)
-
-    def reordered(self,params):
-        # Return a reordered version of self
-        return self[params].T[params]
-
-    def marge_var_2param(self,param1,param2):
-        """
-        Returns the sub-matrix corresponding to two parameters param1 and param2.
-        Useful for contour plots.
-        """
-        # self._update()
-        finv = np.linalg.inv(self.values)
-        i = self.params.index(param1)
-        j = self.params.index(param2)
-        chi211 = finv[i,i]
-        chi222 = finv[j,j]
-        chi212 = finv[i,j]
-        
-        return np.array([[chi211,chi212],[chi212,chi222]])
-=======
->>>>>>> 8c54cba2
 
 
 def alpha_from_confidence(c):
