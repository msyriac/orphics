from __future__ import print_function 
<<<<<<< HEAD
from pixell import enmap, utils, resample, curvedsky as cs,reproject
=======
from pixell import enmap, utils, resample, curvedsky as cs, reproject
>>>>>>> fdac91c5
import numpy as np
from pixell.fft import fft,ifft
from scipy.interpolate import interp1d
import yaml,six
from orphics import io,cosmology,stats
import math
from scipy.interpolate import RectBivariateSpline,interp2d,interp1d
import warnings
import healpy as hp


def kspace_coadd(kcoadds,kbeams,kncovs,fkbeam=1):
    kcoadds = np.asarray(kcoadds)
    kbeams = np.asarray(kbeams)
    kncovs = np.asarray(kncovs)
    numer = np.sum(kcoadds * kbeams * fkbeam / kncovs,axis=0)
    numer[~np.isfinite(numer)] = 0
    denom = np.sum(kbeams**2 / kncovs,axis=0)
    f = numer/denom
    f[~np.isfinite(f)] = 0
    return f

def atm_factor(ells,lknee,alpha):
    with np.errstate(divide='ignore', invalid='ignore',over='ignore'):
        ret = (lknee*np.nan_to_num(1./ells))**(-alpha) if lknee>1.e-3 else 0.*ells
    return ret

def rednoise(ells,rms_noise,lknee=0.,alpha=1.):
    """Atmospheric noise model
    rms_noise in muK-arcmin
    [(lknee/ells)^(-alpha) + 1] * rms_noise**2
    """
    rms = rms_noise * (1./60.)*(np.pi/180.)
    wnoise = ells*0.+rms**2.
    return (atm_factor(ells,lknee,alpha)+1.)*wnoise


def modulated_noise_map(ivar,lknee=None,alpha=None,lmax=None,
                        N_ell_standard=None,parea=None,cylindrical=False,
                        seed=None,lmin=None):
    """
    Produces a simulated noise map (using SHTs)
    corresponding to a Gaussian map which when its
    white noise standard deviation has been divided out,
    has a power spectrum N_ell_whitened (which should asymptote
    to 1 at high ell).  Instead of specifying N_ell_whitened,
    one can specify lknee and alpha from which the 
    following whitened N_ell is generated:
    N_ell_standard = [(lknee/ells)^(-alpha) + 1]
    
    """
    if (N_ell_standard is None) and not(lknee is None):
        ells = np.arange(lmax)
        N_ell_standard = atm_factor(ells,lknee,alpha) + 1.
        N_ell_standard[~np.isfinite(N_ell_standard)] = 0
        if lmin is not None: N_ell_standard[ells<lmin] = 0
    shape,wcs = ivar.shape[-2:],ivar.wcs
    if N_ell_standard is None and (lknee is None):
        if seed is not None: np.random.seed(seed)
        return np.random.standard_normal(shape) / np.sqrt(ivar)
    else:
        smap = cs.rand_map((1,)+shape,wcs,ps=N_ell_standard[None,None],seed=seed)[0]
        return rms_from_ivar(ivar,parea=parea,cylindrical=cylindrical) * smap *np.pi / 180./ 60.


def galactic_mask(shape,wcs,nside,theta1,theta2):
    npix = hp.nside2npix(nside)
    orig = np.ones(npix)
    orig[hp.query_strip(nside,theta1,theta2)] = 0
    return reproject.ivar_hp_to_cyl(orig, shape, wcs, rot=True,do_mask=False,extensive=False)

def north_galactic_mask(shape,wcs,nside):
    return galactic_mask(shape,wcs,nside,0,np.deg2rad(90))

def south_galactic_mask(shape,wcs,nside):
    return galactic_mask(shape,wcs,nside,np.deg2rad(90),np.deg2rad(180))


def rms_from_ivar(ivar,parea=None,cylindrical=True):
    """
    Return rms noise for each pixel in a map in physical units
    (uK-arcmin) given a map of the inverse variance per pixel.
    Optionally, provide a map of the pixel area.
    """
    if parea is None:
        shape,wcs = ivar.shape, ivar.wcs
        parea = psizemap(shape,wcs) if cylindrical else enmap.pixsizemap(shape,wcs)
    with np.errstate(divide='ignore', invalid='ignore',over='ignore'):
        var = (1./ivar)
    var[ivar<=0] = 0
    assert np.all(np.isfinite(var))
    return np.sqrt(var*parea)*180*60./np.pi

    

def psizemap(shape,wcs):
    """
    Return map of pixel areas in radians for a cylindrical map.
    Contrast with enmap.pixsizemap which is not specific to cylindrical
    maps but is not accurate near the poles at the time of this writing.
    """
    dra, ddec = wcs.wcs.cdelt*utils.degree
    dec = enmap.posmap([shape[-2],1],wcs)[0,:,0]
    area = np.abs(dra*(np.sin(np.minimum(np.pi/2.,dec+ddec/2))-np.sin(np.maximum(-np.pi/2.,dec-ddec/2))))
    Nx = shape[-1]
    return enmap.ndmap(area[...,None].repeat(Nx,axis=-1),wcs)

def ivar(shape,wcs,noise_muK_arcmin,ipsizemap=None):
    if ipsizemap is None: ipsizemap = psizemap(shape,wcs)
    pmap = ipsizemap*((180.*60./np.pi)**2.)
    return pmap/noise_muK_arcmin**2.

def white_noise(shape,wcs,noise_muK_arcmin=None,seed=None,ipsizemap=None,div=None):
    """
    Generate a non-band-limited white noise map.
    """
    if div is None: div = ivar(shape,wcs,noise_muK_arcmin,ipsizemap=ipsizemap)
    if seed is not None: np.random.seed(seed)
    return np.random.standard_normal(shape) / np.sqrt(div)

    
def get_ecc(img):
    """Returns eccentricity from central moments of image
    """
    from skimage import measure
    
    M = measure.moments_central(np.asarray(img),order=2)
    Cov = np.array([[M[2,0],M[1,1]],
                    [M[1,1],M[0,2]]])/M[0,0]

    mu20 = M[2,0]/M[0,0]
    mu11 = M[1,1]/M[0,0]
    mu02 = M[0,2]/M[0,0]

    l1 = (mu20+mu02)/2. + np.sqrt(4.*mu11**2.+(mu20-mu02)**2.)/2.
    l2 = (mu20+mu02)/2. - np.sqrt(4.*mu11**2.+(mu20-mu02)**2.)/2.


    e = np.sqrt(1.-l2/l1)
    return e

def filter_alms(alms,lmin,lmax):
    import healpy as hp
    ells = np.arange(0,lmax+20,1)
    fs = np.ones(ells.shape)
    fs[ells<lmin] = 0.
    fs[ells>lmax] = 0.
    return hp.almxfl(alms,fs)


def rotate_pol_power(shape,wcs,cov,iau=True,inverse=False):
    """Rotate a 2D power spectrum from TQU to TEB (inverse=False) or
    back (inverse=True). cov is a (3,3,Ny,Nx) 2D power spectrum.
    WARNING: This function is duplicated in orphics.pixcov to make 
    that module independent. Ideally, it should be implemented in
    enlib.enmap.
    """
    assert np.all(np.isfinite(cov))
    rot = np.zeros((3,3,cov.shape[-2],cov.shape[-1]))
    rot[0,0,:,:] = 1
    prot = enmap.queb_rotmat(enmap.lmap(shape,wcs), inverse=inverse, iau=iau)
    rot[1:,1:,:,:] = prot
    Rt = np.transpose(rot, (1,0,2,3))
    tmp = np.einsum("ab...,bc...->ac...",rot,cov)
    rp2d = np.einsum("ab...,bc...->ac...",tmp,Rt)    
    return rp2d


def binary_mask(mask,threshold=0.5):
    m = np.abs(mask)
    m[m<=threshold] = 0
    m[m>threshold] = 1
    return m
        

def area_from_mask(mask):
    m = binary_mask(mask)
    frac = m.sum()*1./np.prod(m.shape[-2:])
    return frac*mask.area()*(180./np.pi)**2., frac

def get_central(img,fracy,fracx=None):
    if fracy is None and fracx is None: return img
    fracx = fracy if fracx is None else fracx
    Ny,Nx = img.shape[-2:]
    cropy = int(fracy*Ny)
    cropx = int(fracx*Nx)
    if cropy%2==0 and Ny%2==1:
        cropy -= 1
    else:
        if cropy%2==1 and Ny%2==0: cropy -= 1
    if cropx%2==0 and Nx%2==1:
        cropx -= 1
    else:
        if cropx%2==1 and Nx%2==0: cropx -= 1
    return crop_center(img,cropy,cropx)

def crop_center(img,cropy,cropx=None,sel=False):
    cropx = cropy if cropx is None else cropx
    y,x = img.shape[-2:]
    startx = x//2-(cropx//2)
    starty = y//2-(cropy//2)
    selection = np.s_[...,starty:starty+cropy,startx:startx+cropx]
    if sel:
        ret = selection
    else:
        ret = img[selection]
    return ret

def binned_power(imap,bin_edges=None,binner=None,fc=None,modlmap=None,imap2=None,mask=1):
    """Get the binned power spectrum of a map in one line of code.
    (At the cost of flexibility and reusability of expensive parts)"""
    
    from orphics import stats
    shape,wcs = imap.shape,imap.wcs
    modlmap = enmap.modlmap(shape,wcs) if modlmap is None else modlmap
    fc = FourierCalc(shape,wcs) if fc is None else fc
    binner = stats.bin2D(modlmap,bin_edges) if binner is None else binner
    p2d,_,_ = fc.power2d(imap*mask,imap2*mask if imap2 is not None else None)
    cents,p1d = binner.bin(p2d)
    return cents,p1d/np.mean(mask**2.)

def interp(x,y,bounds_error=False,fill_value=0.,**kwargs):
    return interp1d(x,y,bounds_error=bounds_error,fill_value=fill_value,**kwargs)

def flat_sim(deg,px,lmax=6000,lensed=True,pol=False):
    """
    Get some commonly used objects for flat-sky sims.
    Not very flexible but is a one-line replacement for
    a large fraction of use cases.
    """
    from orphics import cosmology
    shape,wcs = rect_geometry(width_deg=deg,px_res_arcmin=px,pol=pol)
    modlmap = enmap.modlmap(shape,wcs)
    cc = cosmology.Cosmology(lmax=lmax,pickling=True,dimensionless=False)
    Lmax = modlmap.max()
    ells = np.arange(0,Lmax,1)
    ps = cosmology.power_from_theory(ells,cc.theory,lensed=lensed,pol=pol)
    mgen = MapGen(shape,wcs,ps)
    return shape,wcs,modlmap,cc,mgen


def resample_fft(imap,res):
    """
    Wrapper around enlib.resample.resample_fft.
    Accepts a target map resolution instead of target shape.
    Returns an enmap instead of an array.
    imap must be periodic/windowed
    """
    shape,wcs = imap.shape,imap.wcs
    inres = resolution(shape,wcs)
    scale = inres/res
    oshape,owcs = enmap.scale_geometry(shape, wcs, scale)
    return enmap.enmap(resample.resample_fft(imap,oshape[-2:]),owcs)


def resampled_geometry(shape,wcs,res):
    inres = resolution(shape,wcs)
    scale = inres/res
    oshape,owcs = enmap.scale_geometry(shape, wcs, scale)
    return oshape,owcs


def split_sky(dec_width,num_decs,ra_width,dec_start=0.,ra_start=0.,ra_extent=90.):

    ny = num_decs
    wy = dec_width
    xw = ra_width
    boxes = []
    for yindex in range(ny):
        y0 = dec_start+yindex*wy
        y1 = dec_start+(yindex+1)*wy
        ymean = (y0+y1)/2.
        cosfact = np.cos(ymean*np.pi/180.)
        xfw = ra_extent*cosfact
        nx = int(xfw/xw)

        for xindex in range(nx):
            x0 = ra_start+xindex*xw/cosfact
            x1 = ra_start+(xindex+1)*xw/cosfact
            box = np.array([[y0,x0],[y1,x1]])
            boxes.append(box.copy())
    return boxes


def slice_from_box(shape, wcs, box, inclusive=False):
    """slice_from_box(shape, wcs, box, inclusive=False)
    Extract the part of the map inside the given box as a selection
    without returning the data. Does not work for boxes
    that straddle boundaries of maps. Use enmap.submap instead.
    Parameters
    ----------
    box : array_like
	    The [[fromy,fromx],[toy,tox]] bounding box to select.
	    The resulting map will have a bounding box as close
	    as possible to this, but will differ slightly due to
	    the finite pixel size.
    inclusive : boolean
		Whether to include pixels that are only partially
		inside the bounding box. Default: False."""
    ibox = enmap.subinds(shape, wcs, box, inclusive)
    print(shape,ibox)
    islice = utils.sbox2slice(ibox.T)
    return islice
    
def cutup(shape,numy,numx,pad=0):
    Ny,Nx = shape
    pixs_y = np.linspace(0,shape[-2],num=numy+1,endpoint=True)	
    pixs_x = np.linspace(0,shape[-1],num=numx+1,endpoint=True)
    num_boxes = numy*numx
    boxes = np.zeros((num_boxes,2,2))
    boxes[:,0,0] = np.tile(pixs_y[:-1],numx) - pad
    boxes[:,0,0][boxes[:,0,0]<0] = 0
    boxes[:,1,0] = np.tile(pixs_y[1:],numx) + pad
    boxes[:,1,0][boxes[:,1,0]>(Ny-1)] = Ny-1
    boxes[:,0,1] = np.repeat(pixs_x[:-1],numy) - pad
    boxes[:,0,1][boxes[:,0,1]<0] = 0
    boxes[:,1,1] = np.repeat(pixs_x[1:],numy) + pad
    boxes[:,1,1][boxes[:,1,1]>(Nx-1)] = Nx-1
    boxes = boxes.astype(np.int)

    return boxes


def bounds_from_list(blist):
    """Given blist = [dec0,ra0,dec1,ra1] in degrees
    return ndarray([[dec0,ra0],[dec1,ra1]]) in radians
    """
    return np.array(blist).reshape((2,2))*np.pi/180.
        

def rect_geometry(width_arcmin=None,width_deg=None,px_res_arcmin=0.5,proj="car",pol=False,height_deg=None,height_arcmin=None,xoffset_degree=0.,yoffset_degree=0.,extra=False,**kwargs):
    """
    Get shape and wcs for a rectangular patch of specified size and coordinate center
    """

    if width_deg is not None:
        width_arcmin = 60.*width_deg
    if height_deg is not None:
        height_arcmin = 60.*height_deg
    
    hwidth = width_arcmin/2.
    if height_arcmin is None:
        vwidth = hwidth
    else:
        vwidth = height_arcmin/2.
    arcmin =  utils.arcmin
    degree =  utils.degree
    pos = [[-vwidth*arcmin+yoffset_degree*degree,-hwidth*arcmin+xoffset_degree*degree],[vwidth*arcmin+yoffset_degree*degree,hwidth*arcmin+xoffset_degree*degree]]
    shape, wcs = enmap.geometry(pos=pos, res=px_res_arcmin*arcmin, proj=proj,**kwargs)
    if pol: shape = (3,)+shape
    if extra:
        modlmap = enmap.modlmap(shape,wcs)
        lmax = modlmap.max()
        ells = np.arange(0,lmax,1.)
        return shape,wcs,modlmap,ells
    else:
        return shape, wcs


def downsample_power(shape,wcs,cov,ndown=16,order=0,exp=None,fftshift=True,fft=False,logfunc=lambda x: x,ilogfunc=lambda x: x,fft_up=False):
    """
    Smooth a power spectrum by averaging. This can be used to, for example:
    1. calculate a PS for use in a noise model
    2. calculate an ILC covariance empirically in Fourier-Cartesian domains

    shape -- tuple specifying shape of 
    """

    if ndown<1: return cov
    ndown = np.array(ndown).ravel()
    if ndown.size==1:
        Ny,Nx = shape[-2:]
        nmax = max(Ny,Nx)
        nmin = min(Ny,Nx)
        ndown1 = ndown[0]
        ndown2 = int(ndown*nmax*1./nmin)
        ndown = np.array((ndown2,ndown1)) if Ny>Nx else np.array((ndown1,ndown2))
    else:
        assert ndown.size==2
        ndown = np.array((ndown[0],ndown[1]))
    print("Downsampling power spectrum by factor ", ndown)
        
        
    cov = logfunc(cov)
    afftshift = np.fft.fftshift if fftshift else lambda x: x
    aifftshift = np.fft.ifftshift if fftshift else lambda x: x
    if fft:
        dshape = np.array(cov.shape)
        dshape[-2] /= ndown[0]
        dshape[-1] /= ndown[1]
        cov_low = resample.resample_fft(afftshift(cov), dshape.astype(np.int))
    else:
        cov_low = enmap.downgrade(afftshift(cov), ndown)
    if not(fft_up):
        pix_high = enmap.pixmap(shape[-2:],wcs)
        pix_low = pix_high/ndown.reshape((2,1,1))
        
    if exp is not None:
        covexp = enmap.enmap(enmap.multi_pow(cov_low,exp),wcs)
    else:
        covexp = enmap.enmap(cov_low,wcs)


    if fft_up:
        retcov = resample.resample_fft(covexp, shape)
    else:
        retcov = covexp.at(pix_low, order=order, mask_nan=False, unit="pix")
        
    return ilogfunc(aifftshift(retcov))
    

class MapGen(object):
        """
        Once you know the shape and wcs of an ndmap and the input power spectra, you can 
        pre-calculate some things to speed up random map generation.
        """
        
        def __init__(self,shape,wcs,cov=None,covsqrt=None,pixel_units=False,smooth="auto",ndown=None,order=1):
                self.shape = shape
                self.wcs = wcs
                assert cov.ndim>=3 , "Power spectra have to be of shape (ncomp,ncomp,lmax) or (ncomp,ncomp,Ny,Nx)."
                if covsqrt is not None:
                    self.covsqrt = covsqrt
                else:
                    if cov.ndim==4:
                            if not(pixel_units): cov = cov * np.prod(shape[-2:])/enmap.area(shape,wcs )
                            if ndown:
                                self.covsqrt = downsample_power(shape,wcs,cov,ndown,order,exp=0.5)
                            else:
                                self.covsqrt = enmap.multi_pow(cov, 0.5)
                    else:
                            self.covsqrt = enmap.spec2flat(shape, wcs, cov, 0.5, mode="constant",smooth=smooth)


        def get_map(self,seed=None,scalar=False,iau=True,real=False,harm=False):
                if seed is not None: np.random.seed(seed)
                rand = enmap.fft(enmap.rand_gauss(self.shape, self.wcs)) if real else enmap.rand_gauss_harm(self.shape, self.wcs)
                data = enmap.map_mul(self.covsqrt, rand)
                kmap = enmap.ndmap(data, self.wcs)
                if harm: 
                    return kmap
                else:
                    if scalar:
                            return enmap.ifft(kmap).real
                    else:
                            return enmap.harm2map(kmap,iau=iau)

        
        
def spec1d_to_2d(shape,wcs,ps):
    return enmap.spec2flat(shape,wcs,ps)/(np.prod(shape[-2:])/enmap.area(shape,wcs ))
    
class FourierCalc(object):
    """
    Once you know the shape and wcs of an ndmap, you can pre-calculate some things
    to speed up fourier transforms and power spectra.
    """

    def __init__(self,shape,wcs,iau=True):
        """Initialize with a geometry shape and wcs."""
        
        self.shape = shape
        self.wcs = wcs
        self.normfact = enmap.area(self.shape,self.wcs )/ np.prod(self.shape[-2:])**2.         
        if len(shape) > 2 and shape[-3] > 1:
            self.rot = enmap.queb_rotmat(enmap.lmap(shape,wcs),iau=iau)

    def iqu2teb(self,emap, nthread=0, normalize=True, rot=True):
        """Performs the 2d FFT of the enmap pixels, returning a complex enmap.
        Similar to harm2map, but uses a pre-calculated self.rot matrix.
        """
        emap = enmap.samewcs(enmap.fft(emap,nthread=nthread,normalize=normalize), emap)
        if emap.ndim > 2 and emap.shape[-3] > 1 and rot:
            emap[...,-2:,:,:] = enmap.map_mul(self.rot, emap[...,-2:,:,:])

        return emap


    def f2power(self,kmap1,kmap2,pixel_units=False):
        """Similar to power2d, but assumes both maps are already FFTed """
        norm = 1. if pixel_units else self.normfact
        res = np.real(np.conjugate(kmap1)*kmap2)*norm
        return res

    def f1power(self,map1,kmap2,pixel_units=False,nthread=0):
        """Similar to power2d, but assumes map2 is already FFTed """
        kmap1 = self.iqu2teb(map1,nthread,normalize=False)
        norm = 1. if pixel_units else self.normfact
        return np.real(np.conjugate(kmap1)*kmap2)*norm,kmap1

    def ifft(self,kmap):
        return enmap.enmap(ifft(kmap,axes=[-2,-1],normalize=True),self.wcs)
    
    def fft(self,emap):
        return enmap.samewcs(enmap.fft(emap,normalize=False), emap)
        

    def power2d(self,emap=None, emap2=None,nthread=0,pixel_units=False,skip_cross=False,rot=True, kmap=None, kmap2=None, dtype=None):
        """
        Calculate the power spectrum of emap crossed with emap2 (=emap if None)
        Returns in radians^2 by default unles pixel_units specified
        """
        wcs = emap.wcs if emap is not None else kmap.wcs
        if kmap is not None:
            lteb1 = kmap
            ndim = kmap.ndim
            if ndim>2 : ncomp = kmap.shape[-3]
        else:
            lteb1 = self.iqu2teb(emap,nthread,normalize=False,rot=rot)
            ndim = emap.ndim
            if ndim>2 : ncomp = emap.shape[-3]

        if kmap2 is not None:
            lteb2 = kmap2
        else:
            lteb2 = self.iqu2teb(emap2,nthread,normalize=False,rot=rot) if emap2 is not None else lteb1
                
        assert lteb1.shape==lteb2.shape
                
        if ndim > 2 and ncomp > 1:
            retpow = np.zeros((ncomp,ncomp,lteb1.shape[-2],lteb1.shape[-1]),dtype=dtype)
            for i in range(ncomp):
                retpow[i,i] = self.f2power(lteb1[i],lteb2[i],pixel_units)
            if not(skip_cross):
                for i in range(ncomp):
                    for j in range(i+1,ncomp):
                        retpow[i,j] = self.f2power(lteb1[i],lteb2[j],pixel_units)
                        retpow[j,i] = retpow[i,j]
            return retpow,lteb1,lteb2
        else:
            if lteb1.ndim>2:
                lteb1 = lteb1[0]
            if lteb2.ndim>2:
                lteb2 = lteb2[0]
            p2d = self.f2power(lteb1,lteb2,pixel_units)
            return enmap.enmap(p2d,wcs),enmap.enmap(lteb1,wcs),enmap.enmap(lteb2,wcs)



class MapRotator(object):
    def __init__(self,shape_source,wcs_source,shape_target,wcs_target):
        self.pix_target = get_rotated_pixels(shape_source,wcs_source,shape_target,wcs_target)
    def rotate(self,imap,**kwargs):
        return rotate_map(imap,pix_target=self.pix_target,**kwargs)

class MapRotatorEquator(MapRotator):
    def __init__(self,shape_source,wcs_source,patch_width,patch_height,width_multiplier=1.,
                 height_multiplier=1.5,pix_target_override_arcmin=None,proj="car",verbose=False,
                 downsample=True,downsample_pix_arcmin=None):
        
        self.source_pix =  np.min(enmap.extent(shape_source,wcs_source)/shape_source[-2:])*60.*180./np.pi
        if pix_target_override_arcmin is None:
            input_dec = enmap.posmap(shape_source,wcs_source)[0]
            max_dec = np.max(np.abs(input_dec))
            del input_dec
            recommended_pix = self.source_pix*np.cos(max_dec)

            if verbose:
                print("INFO: Maximum declination in southern patch : ",max_dec*180./np.pi, " deg.")
                print("INFO: Recommended pixel size for northern patch : ",recommended_pix, " arcmin")

        else:
            recommended_pix = pix_target_override_arcmin
            
        shape_target,wcs_target = rect_geometry(width_arcmin=width_multiplier*patch_width*60.,
                                                      height_arcmin=height_multiplier*patch_height*60.,
                                                      px_res_arcmin=recommended_pix,yoffset_degree=0.,proj=proj)


        self.target_pix = recommended_pix
        self.wcs_target = wcs_target
        if verbose:
            print("INFO: Source pixel : ",self.source_pix, " arcmin")
        
        if downsample:
            dpix = downsample_pix_arcmin if downsample_pix_arcmin is not None else self.source_pix

            self.shape_final,self.wcs_final = rect_geometry(width_arcmin=width_multiplier*patch_width*60.,
                                              height_arcmin=height_multiplier*patch_height*60.,
                                              px_res_arcmin=dpix,yoffset_degree=0.,proj=proj)
        else:
            self.shape_final = shape_target
            self.wcs_final = wcs_target
        self.downsample = downsample
            
        MapRotator.__init__(self,shape_source,wcs_source,shape_target,wcs_target)

    def rotate(self,imap,**kwargs):
        rotated = MapRotator.rotate(self,imap,**kwargs)

        if self.downsample:
            from pixell import resample
            return enmap.ndmap(resample.resample_fft(rotated,self.shape_final),self.wcs_final)
        else:
            return rotated
    
def get_rotated_pixels(shape_source,wcs_source,shape_target,wcs_target,inverse=False,pos_target=None,center_target=None,center_source=None):
    """ Given a source geometry (shape_source,wcs_source)
    return the pixel positions in the target geometry (shape_target,wcs_target)
    if the source geometry were rotated such that its center lies on the center
    of the target geometry.

    WARNING: Only currently tested for a rotation along declination from one CAR
    geometry to another CAR geometry.
    """

    from pixell import coordinates
    
    # what are the center coordinates of each geometries
    if center_source is None: center_source = enmap.pix2sky(shape_source,wcs_source,(shape_source[0]/2.,shape_source[1]/2.))
    if center_target is None: center_target = enmap.pix2sky(shape_target,wcs_target,(shape_target[0]/2.,shape_target[1]/2.))
    decs,ras = center_source
    dect,rat = center_target

    # what are the angle coordinates of each pixel in the target geometry
    if pos_target is None: pos_target = enmap.posmap(shape_target,wcs_target)
    lra = pos_target[1,:,:].ravel()
    ldec = pos_target[0,:,:].ravel()
    del pos_target

    # recenter the angle coordinates of the target from the target center to the source center
    if inverse:
        newcoord = coordinates.decenter((lra,ldec),(rat,dect,ras,decs))
    else:
        newcoord = coordinates.recenter((lra,ldec),(rat,dect,ras,decs))
    del lra
    del ldec

    # reshape these new coordinates into enmap-friendly form
    new_pos = np.empty((2,shape_target[0],shape_target[1]))
    new_pos[0,:,:] = newcoord[1,:].reshape(shape_target)
    new_pos[1,:,:] = newcoord[0,:].reshape(shape_target)
    del newcoord

    # translate these new coordinates to pixel positions in the target geometry based on the source's wcs
    pix_new = enmap.sky2pix(shape_source,wcs_source,new_pos)
    return pix_new

def rotate_map(imap,shape_target=None,wcs_target=None,pix_target=None,**kwargs):
    if pix_target is None:
        pix_target = get_rotated_pixels(shape_source,wcs_source,shape_target,wcs_target)
    else:
        assert (shape_target is None) and (wcs_target is None), "Both pix_target and shape_target,wcs_target must not be specified."

    rotmap = enmap.at(imap,pix_target,unit="pix",**kwargs)
    return rotmap
    

## MAXLIKE

def diagonal_cov(power2d):
    ny,nx = power2d.shape[-2:]
    assert power2d.ndim==2 or power2d.ndim==4
    if power2d.ndim == 2: power2d = power2d[None,None]
    ncomp = len(power2d)
    
    Cflat = np.zeros((ncomp,ncomp,nx*ny,nx*ny))

    # ncomp=3 at most so let's just for loop it without trying to be clever
    # Sigurd suggests
    # np.einsum("...ii->...i", Cflat)[:] = power2d.reshape(Cflat.shape[:-1])
    # but warns it might break with older numpy versions
    for i in range(ncomp):
        for j in range(ncomp):
            np.fill_diagonal(Cflat[i,j],power2d[i,j].reshape(-1))
    return Cflat.reshape((ncomp,ncomp,ny,nx,ny,nx))


def ncov(shape,wcs,noise_uk_arcmin):
    noise_uK_rad = noise_uk_arcmin*np.pi/180./60.
    normfact = np.sqrt(np.prod(enmap.pixsize(shape[-2:],wcs)))
    noise_uK_pixel = noise_uK_rad/normfact
    return np.diag([(noise_uK_pixel)**2.]*np.prod(shape[-2:]))


def pixcov(shape,wcs,fourier_cov):
    #fourier_cov = fourier_cov.astype(np.float32, copy=False)
    fourier_cov = fourier_cov.astype(np.complex64, copy=False)
    bny,bnx = shape[-2:]
    #from numpy.fft import fft2 as hfft,ifft2 as hifft # TODO: update to fast fft
    from pixell.fft import fft as hfft,ifft as hifft # This doesn't work ValueError:
    # Invalid scheme: The output array and input array dtypes do not correspond to a valid fftw scheme.


    #pcov = hfft((hifft(fourier_cov,axes=(-4,-3))),axes=(-2,-1)).real
    pcov = hfft((hifft(fourier_cov,axes=(-4,-3),normalize=True)),axes=(-2,-1)).real # gotta normalize if using enlib.fft
    return pcov*bnx*bny/enmap.area(shape,wcs)

def get_lnlike(covinv,instamp):
    Npix = instamp.size
    assert covinv.size==Npix**2
    vec = instamp.reshape((Npix,1))
    ans = np.dot(np.dot(vec.T,covinv),vec)
    assert ans.size==1
    return ans[0,0]



def pixcov_sim(shape,wcs,ps,Nsims,seed=None,mean_sub=True,pad=0):
    if pad>0:
        retmap = enmap.pad(enmap.zeros(shape,wcs), pad, return_slice=False, wrap=False)
        oshape,owcs = retmap.shape,retmap.wcs
    else:
        oshape,owcs = shape,wcs
        
    
    mg = MapGen(oshape,owcs,ps)
    np.random.seed(seed)
    umaps = []
    for i in range(Nsims):
        cmb = mg.get_map()
        if mean_sub: cmb -= cmb.mean()

        if pad>0:
            ocmb = enmap.extract(cmb, shape, wcs)
        else:
            ocmb = cmb
        umaps.append(ocmb.ravel())
        
    pixcov = np.cov(np.array(umaps).T)
    return pixcov


## MAP OPERATIONS



def butterworth(ells,ell0,n):
    return 1./(1.+(ells*1./ell0)**(2.*n))


def get_taper(shape,wcs,taper_percent = 12.0,pad_percent = 3.0,weight=None):
    Ny,Nx = shape[-2:]
    if weight is None: weight = np.ones(shape[-2:])
    taper = cosine_window(Ny,Nx,lenApodY=int(taper_percent*min(Ny,Nx)/100.),lenApodX=int(taper_percent*min(Ny,Nx)/100.),padY=int(pad_percent*min(Ny,Nx)/100.),padX=int(pad_percent*min(Ny,Nx)/100.))*weight
    w2 = np.mean(taper**2.)
    return enmap.enmap(taper,wcs),w2

def get_taper_deg(shape,wcs,taper_width_degrees = 1.0,pad_width_degrees = 0.,weight=None,only_y = False):
    Ny,Nx = shape[-2:]
    if weight is None: weight = np.ones(shape[-2:])
    res = resolution(shape,wcs)
    pix_apod = int(taper_width_degrees*np.pi/180./res)
    pix_pad = int(pad_width_degrees*np.pi/180./res)
    taper = enmap.enmap(cosine_window(Ny,Nx,lenApodY=pix_apod,lenApodX=pix_apod if not(only_y) else 0,padY=pix_pad,padX=pix_pad if not(only_y) else 0)*weight,wcs)
    w2 = np.mean(taper**2.)
    return taper,w2


def cosine_window(Ny,Nx,lenApodY=30,lenApodX=30,padY=0,padX=0):
    # Based on a routine by Thibaut Louis
    win=np.ones((Ny,Nx))
    i = np.arange(Nx) 
    j = np.arange(Ny)
    ii,jj = np.meshgrid(i,j)
    # ii is array of x indices
    # jj is array of y indices
    # numpy indexes (j,i)
    # xdirection
    if lenApodX>0:
        r=ii.astype(float)-padX
        sel = np.where(ii<=(lenApodX+padX))
        win[sel] = 1./2*(1-np.cos(-np.pi*r[sel]/lenApodX))
        sel = np.where(ii>=((Nx-1)-lenApodX-padX))
        r=((Nx-1)-ii-padX).astype(float)
        win[sel] = 1./2*(1-np.cos(-np.pi*r[sel]/lenApodX))
    # ydirection
    if lenApodY>0:
        r=jj.astype(float)-padY
        sel = np.where(jj<=(lenApodY+padY))
        win[sel] *= 1./2*(1-np.cos(-np.pi*r[sel]/lenApodY))
        sel = np.where(jj>=((Ny-1)-lenApodY-padY))
        r=((Ny-1)-jj-padY).astype(float)
        win[sel] *= 1./2*(1-np.cos(-np.pi*r[sel]/lenApodY))
    win[0:padY,:]=0
    win[:,0:padX]=0
    win[Ny-padY:,:]=0
    win[:,Nx-padX:]=0
    return win

def filter_map(imap,kfilter):
    return enmap.enmap(np.real(ifft(fft(imap,axes=[-2,-1])*kfilter,axes=[-2,-1],normalize=True)) ,imap.wcs)

def gauss_beam(ell,fwhm):
    tht_fwhm = np.deg2rad(fwhm / 60.)
    return np.exp(-(tht_fwhm**2.)*(ell**2.) / (16.*np.log(2.)))

def sigma_from_fwhm(fwhm):
    return fwhm/2./np.sqrt(2.*np.log(2.))

def gauss_beam_real(rs,fwhm):
    """rs in radians ; fwhm in arcmin"""
    tht_fwhm = np.deg2rad(fwhm / 60.)
    sigma = sigma_from_fwhm(tht_fwhm)
    return np.exp(-(rs**2.) / 2./sigma**2.)


def mask_kspace(shape,wcs, lxcut = None, lycut = None, lmin = None, lmax = None):
    output = enmap.ones(shape[-2:],wcs, dtype = np.int)
    if (lmin is not None) or (lmax is not None): modlmap = enmap.modlmap(shape, wcs)
    if (lxcut is not None) or (lycut is not None): ly, lx = enmap.laxes(shape, wcs, oversample=1)
    if lmin is not None:
        output[np.where(modlmap <= lmin)] = 0
    if lmax is not None:
        output[np.where(modlmap >= lmax)] = 0
    if lxcut is not None:
        output[:,np.where(np.abs(lx) < lxcut)] = 0
    if lycut is not None:
        output[np.where(np.abs(ly) < lycut),:] = 0
    return output

## ILC (MAP-LEVEL AND SPEC-LEVEL)

def silc(kmaps,cinv,response=None):
    """Make a simple internal linear combination (ILC) of given fourier space maps at different frequencies
    and an inverse covariance matrix for its variance.

    From Eq 4 of arXiv:1006.5599
    
    Accepts
    -------

    kmaps -- (nfreq,Ny,Nx) array of beam-deconvolved fourier transforms at each frequency
    cinv -- (nfreq,nfreq,Ny,Nx) array of the inverted covariance matrix
    response -- (nfreq,) array of f_nu response factors. Defaults to unity for CMB estimate.

    Returns
    -------

    Fourier transform of ILC estimate, (Ny,Nx) array 
    """
    response = ilc_def_response(response,cinv)
    # Get response^T Cinv kmaps
    weighted = ilc_map_term(kmaps,cinv,response)
    return weighted * silc_noise(cinv,response)

def cilc(kmaps,cinv,response_a,response_b):
    """Constrained ILC -- Make a constrained internal linear combination (ILC) of given fourier space maps at different frequencies
    and an inverse covariance matrix for its variance. The component of interest is specified through its f_nu response vector
    response_a. The component to explicitly project out is specified through response_b.

    Derived from Eq 18 of arXiv:1006.5599

    Accepts
    -------

    kmaps -- (nfreq,Ny,Nx) array of beam-deconvolved fourier transforms at each frequency
    cinv -- (nfreq,nfreq,Ny,Nx) array of the inverted covariance matrix
    response_a -- (nfreq,) array of f_nu response factors for component of interest.
    response_b -- (nfreq,) array of f_nu response factors for component to project out.

    Returns
    -------

    Fourier transform of ILC estimate, (Ny,Nx) array 
    """
    
    brb = ilc_comb_a_b(response_b,response_b,cinv)
    arb = ilc_comb_a_b(response_a,response_b,cinv)
    arM = ilc_map_term(kmaps,cinv,response_a)
    brM = ilc_map_term(kmaps,cinv,response_b)
    ara = ilc_comb_a_b(response_a,response_a,cinv)

    numer = brb * arM - arb*brM
    norm = (ara*brb-arb**2.)
    return np.nan_to_num(numer/norm)

def ilc_def_response(response,cinv):
    """Default CMB response -- vector of ones"""
    if response is None:
        # assume CMB
        nfreq = cinv.shape[0]
        response = np.ones((nfreq,))
    return response

def ilc_index(ndim):
    """Returns einsum indexing given ndim of cinv.
    If covmat of 1d powers, return single index, else
    return 2 indices for 2D kspace matrix."""
    if ndim==3:
        return "p"
    elif ndim==4:
        return "ij"
    else:
        raise ValueError

def silc_noise(cinv,response=None):
    """ Derived from Eq 4 of arXiv:1006.5599"""
    response = ilc_def_response(response,cinv)
    return np.nan_to_num(1./ilc_comb_a_b(response,response,cinv))

def cilc_noise(cinv,response_a,response_b):
    """ Derived from Eq 18 of arXiv:1006.5599 """
    
    brb = ilc_comb_a_b(response_b,response_b,cinv)
    ara = ilc_comb_a_b(response_a,response_a,cinv)
    arb = ilc_comb_a_b(response_a,response_b,cinv)
    bra = ilc_comb_a_b(response_b,response_a,cinv)

    numer = (brb)**2. * ara + (arb)**2.*brb - brb*arb*arb - arb*brb*bra
    denom = (ara*brb-arb**2.)**2.
    return np.nan_to_num(numer/denom)


def ilc_map_term(kmaps,cinv,response):
    """response^T . Cinv . kmaps """
    return np.einsum('k,k...->...',response,np.einsum('kl...,l...->k...',cinv,kmaps))
    
def ilc_comb_a_b(response_a,response_b,cinv):
    """Return a^T cinv b"""
    pind = ilc_index(cinv.ndim) # either "p" or "ij" depending on whether we are dealing with 1d or 2d power
    return np.nan_to_num(np.einsum('l,l...->...',response_a,np.einsum('k,kl...->l...',response_b,cinv)))


def ilc_empirical_cov(kmaps,bin_edges=None,ndown=16,order=1,fftshift=True,method="isotropic"):
    assert method in ['isotropic','downsample']
    
    assert kmaps.ndim==3
    ncomp = kmaps.shape[0]

    if method=='isotropic':
        modlmap = enmap.modlmap(kmaps[0].shape,kmaps.wcs)
        binner = stats.bin2D(modlmap,bin_edges)
        from scipy.interpolate import interp1d

    
    retpow = np.zeros((ncomp,ncomp,kmaps.shape[-2],kmaps.shape[-1]))
    for i in range(ncomp):
        for j in range(i+1,ncomp):
            retpow[i,j] = np.real(kmaps[i]*kmaps[j].conj())
            if method=='isotropic':
                cents,p1d = binner.bin(retpow[i,j])
                retpow[i,j] = interp1d(cents,p1d,fill_value="extrapolate",bounds_error=False)(modlmap)
            retpow[j,i] = retpow[i,j].copy()

    if method=='isotropic':
        return retpow
    elif method=='downsample':
        return downsample_power(retpow.shape,kmaps[0].wcs,retpow,ndown=ndown,order=order,exp=None,fftshift=fftshift,fft=False,logfunc=lambda x: x,ilogfunc=lambda x: x,fft_up=False)


def ilc_cov(ells,cmb_ps,kbeams,freqs,noises,components,fnoise=None,plot=False,
            plot_save=None,ellmaxes=None,data=True,fgmax=None,
            narray=None,fdict=None,verbose=True,analysis_beam=1.,lmins=None,lmaxs=None):
    """
    ells -- either 1D or 2D fourier wavenumbers
    cmb_ps -- Theory C_ell_TT in 1D or 2D fourier space
    kbeams -- 1d or 2d beam transforms
    freqs -- array of floats with frequency bandpasses
    noises -- 1d, 2d or float noise powers (in uK^2-radian^2)
    components -- list of strings representing foreground components recognized by fgGenerator
    fnoise -- A szar.foregrounds.fgNoises object (or derivative) containing foreground power definitions

    Returns beam-deconvolved covariance matrix
    """

    nfreqs = len(freqs)
    if cmb_ps.ndim==2:
        cshape = (nfreqs,nfreqs,1,1)
    elif cmb_ps.ndim==1:
        cshape = (nfreqs,nfreqs,1)
    else:
        raise ValueError

    Covmat = np.tile(cmb_ps,cshape)*analysis_beam**2.

    for i,freq1 in enumerate(freqs):
        for j,freq2 in enumerate(freqs):
            if verbose: print("Populating covariance for ",freq1,"x",freq2)
            if narray is not None:
                Covmat[i,j,...] += narray[i,j,...]
            else:
                if i==j:
                    kbeam1 = kbeams[i]
                    noise1 = noises[i]
                    instnoise = np.nan_to_num(noise1*analysis_beam**2./kbeam1**2.) 
                    Covmat[i,j,...] += instnoise

            for component in components:
                if fdict is None:
                    fgnoise = fnoise.get_noise(component,freq1,freq2,ells)
                else:
                    fgnoise = np.nan_to_num(fdict[component](ells,freq1,freq2))
                fgnoise[np.abs(fgnoise)>1e90] = 0
                if (fgmax is not None) and component=='tsz':
                    fgnoise[ells>fgmax] = fgnoise[fgmax]
                fgnoise = fgnoise * analysis_beam**2.
                Covmat[i,j,...] += fgnoise

            if data:
                Covmat[i,j][ells>ellmaxes[i]] = 1e90 # !!!
                Covmat[i,j][ells>ellmaxes[j]] = 1e90 # !!!
            #if i>=j:
            #    io.plot_img(np.fft.fftshift(np.log10(Covmat[i,j,:])),lim=[-10,3])
            if i==j:
                if lmins is not None: Covmat[i,j][ells<lmins[i]] = np.inf
                if lmaxs is not None: Covmat[i,j][ells>lmaxs[i]] = np.inf

                

    return Covmat

def ilc_cinv(ells,cmb_ps,kbeams,freqs,noises,components,fnoise,plot=False,plot_save=None,eigpow=True,ellmaxes=None,data=True,fgmax=None,narray=None):
    """
    ells -- either 1D or 2D fourier wavenumbers
    cmb_ps -- Theory C_ell_TT in 1D or 2D fourier space
    kbeams -- 1d or 2d beam transforms
    freqs -- array of floats with frequency bandpasses
    noises -- 1d, 2d or float noise powers (in uK^2-radian^2)
    components -- list of strings representing foreground components recognized by fgGenerator
    fnoise -- A szar.foregrounds.fgNoises object (or derivative) containing foreground power definitions

    Returns beam-deconvolved inv covariance matrix
    """
    Covmat = np.nan_to_num(ilc_cov(ells,cmb_ps,kbeams,freqs,noises,components,fnoise,plot,plot_save,ellmaxes=ellmaxes,data=data,fgmax=fgmax,narray=narray))
    print("Inverting covariance...")

    if eigpow:
        from pixell import utils
        cinv = utils.eigpow(Covmat, -1.,axes=[0,1])
        return cinv,Covmat
    else:
        cinv = np.linalg.inv(Covmat.T).T
        return cinv


def minimum_ell(shape,wcs):
    """
    Returns the lowest angular wavenumber of an ndmap
    rounded down to the nearest integer.
    """
    modlmap = enmap.modlmap(shape,wcs)
    min_ell = modlmap[modlmap>0].min()
    return int(min_ell)



def resolution(shape,wcs):
    return np.abs(wcs.wcs.cdelt[1])*utils.degree


def inpaint_cg(imap,rand_map,mask,power2d,eps=1.e-8):

    """
    by Thibaut Louis

    imap  -- masked map
    rand_map  -- random map with same power
    mask -- mask
    power2d -- 2d S+N power : IMPORTANT, this must be non-zero up to pixel scale
    eps

    """

    assert imap.ndim==2
    nyside,nxside = imap.shape
    
    def apply_px_c_inv_px(my_map):
        
        my_map.shape=(nyside,nxside)
        #apply x_proj
        my_new_map=(1-mask)*my_map
        # change to Fourrier representation
        a_l = fft(my_new_map,axes=[-2,-1])
        # apply inverse power spectrum
        a_l=a_l*1/power2d
        # change back to pixel representation
        my_new_map = ifft(a_l,normalize=True,axes=[-2,-1])
        #Remove the imaginary part
        my_new_map=my_new_map.real
        # apply x_proj
        my_new_map=(1-mask)*my_new_map
        #Array to vector
        my_new_map.shape=(nxside*nyside,)
        my_map.shape=(nxside*nyside,)
        return(my_new_map)
    
    def apply_px_c_inv_py(my_map):
        # apply y_proj
        my_map.shape=(nyside,nxside)
        my_new_map=mask*my_map
        # change to Fourrier representation
        a_l = fft(my_new_map,axes=[-2,-1])
        # apply inverse power spectrum
        a_l=a_l*1/power2d
        # change back to pixel representation
        my_new_map = ifft(a_l,normalize=True,axes=[-2,-1])
        #Remove the imaginary part
        my_new_map=my_new_map.real
        # apply x_proj
        my_new_map=(1-mask)*my_new_map
        #Array to vector
        my_new_map.shape=(nxside*nyside,)
        return(my_new_map)
    
    b=-apply_px_c_inv_py(imap-rand_map)
    
    #Number of iterations
    i_max=2000
    
    #initial value of x
    x=b
    i=0
    
    r=b-apply_px_c_inv_px(x)
    d=r
    
    delta_new=np.inner(r,r)
    delta_o=delta_new
    
    delta_array=np.zeros(shape=(i_max))
    
    while i<i_max and delta_new > eps**2*delta_o:
        # print ("")
        # print ("number of iterations:", i)
        # print ("")
        # print ("eps**2*delta_o=",eps**2*delta_o)
        # print ("")
        # print ("delta new=",delta_new)
        
        q=apply_px_c_inv_px(d)
        alpha=delta_new/(np.inner(d,q))
        x=x+alpha*d
        
        if i/50.<np.int(i/50):
            
            r=b-apply_px_c_inv_px(x)
        else:
            r=r-alpha*q
        
        delta_old=delta_new
        delta_new=np.inner(r,r)
        beta=delta_new/delta_old
        d=r+beta*d
        i=i+1
    
    #print "delta_o=", delta_o
    #print "delta_new=", delta_new
    
    x.shape=(nyside,nxside)
    x_old=x
    x=x+rand_map*(1-mask)
    complete=imap*mask
    rebuild_map=complete+x
    print("Num iterations : ",i)
    return rebuild_map


## WORKING WITH DATA



def split_calc(isplits,jsplits,icoadd,jcoadd,fourier_calc=None,alt=True):
    """
    Calculate the best estimate of the signal (from mean of crosses)
    and of the noise (total - mean crosses) power.

    isplits (and jsplits) are (nsplits,Ny,Nx) fourier transforms of
    windowed maps. No window correction is applied to the result.
    No polarization rotation is done either.
    """
    shape,wcs = isplits.shape,isplits.wcs
    assert isplits.ndim==3
    fc = fourier_calc if fourier_calc is not None else maps.FourierCalc(shape[-2:],wcs)
    total = fc.f2power(icoadd,jcoadd)
    insplits = isplits.shape[0]
    jnsplits = jsplits.shape[0] 

    if alt:
        assert insplits==jnsplits
        noise = 0.
        for i in range(insplits):
            diff1 = isplits[i] - icoadd
            diff2 = jsplits[i] - jcoadd
            noise = noise + fc.f2power(diff1,diff2)
        noise = noise / ((1.-1./insplits)*insplits**2)
        crosses = total - noise
    else:
        ncrosses = 0.
        totcross = 0.
        for i in range(insplits):
            for j in range(jnsplits):
                if i==j: continue # FIXME: REALLY?! What about for independent experiments?
                totcross += fc.f2power(isplits[i],jsplits[j])
                ncrosses += 1.
        crosses = totcross / ncrosses
        noise = total - crosses

    return total,crosses,noise

    
    
        
def noise_from_splits(splits,fourier_calc=None,nthread=0,do_cross=True):
    """
    Calculate noise power spectra by subtracting cross power of splits 
    from autopower of splits. Optionally calculate cross power spectra
    of T,E,B from I,Q,U.

    splits -- (nsplits,ncomp,Ny,Nx) arrays

    ncomp can be 1 for T only, or 3 for I,Q,U
    ncomp could be > 3 for e.g. I1,Q1,U1,I2,Q2,U2 for 2 arrays

    """

    try:
        wcs = splits.wcs
    except:
        wcs = splits[0].wcs
        
    splits = enmap.enmap(np.asarray(splits),wcs).astype(np.float32)
    assert splits.ndim==3 or splits.ndim==4
    if splits.ndim == 3: splits = splits[:,None,:,:]
    ncomp = splits.shape[1]
    ndim = splits.ndim
        
    if fourier_calc is None:
        shape = splits.shape[-3:] if do_cross else splits.shape[-2:]
        fourier_calc = FourierCalc(shape,wcs)
    
    Nsplits = splits.shape[0]

    if do_cross: assert ncomp==3 or ncomp==1


    # Get fourier transforms of I,Q,U
    ksplits = [fourier_calc.iqu2teb(split, nthread=nthread, normalize=False, rot=False) for split in splits]
    del splits
    
    if do_cross:
        kteb_splits = []
        # Rotate I,Q,U to T,E,B for cross power (not necssary for noise)
        for ksplit in ksplits:
            kteb_splits.append( ksplit.copy())
            if (ndim==3 and ncomp==3):
                kteb_splits[-1][...,-2:,:,:] = enmap.map_mul(fourier_calc.rot, kteb_splits[-1][...,-2:,:,:])
            
    # get auto power of I,Q,U
    auto = 0.
    for ksplit in ksplits:
        auto += fourier_calc.power2d(kmap=ksplit)[0]
    auto /= Nsplits

    # do cross powers of I,Q,U
    Ncrosses = (Nsplits*(Nsplits-1)/2)
    cross = 0.
    for i in range(len(ksplits)):
        for j in range(i+1,len(ksplits)):
            cross += fourier_calc.power2d(kmap=ksplits[i],kmap2=ksplits[j])[0]
    cross /= Ncrosses
        
    if do_cross:
        # do cross powers of T,E,B
        cross_teb = 0.
        for i in range(len(ksplits)):
            for j in range(i+1,len(ksplits)):
                cross_teb += fourier_calc.power2d(kmap=kteb_splits[i],kmap2=kteb_splits[j])[0]
        cross_teb /= Ncrosses
    else:
        cross_teb = None
    del ksplits

    # get noise model for I,Q,U
    noise = (auto-cross)/Nsplits

    # return I,Q,U noise model and T,E,B cross-power
    return noise,cross_teb


### FULL SKY


def get_planck_cutout(imap,ra,dec,arcmin,px=2.0,arcmin_y=None):
    if arcmin_y is None: arcmin_y = arcmin
    xsize = int(arcmin/px)
    ysize = int(arcmin_y/px)
    shape,wcs = enmap.geometry(pos=(0,0),shape=(ysize,xsize),res=np.deg2rad(px/60.))
    return enmap.enmap(cutout_gnomonic(imap,rot=(ra,dec),coord=['G','C'],
                    xsize=xsize,ysize=ysize,reso=px,gal_cut=0,flip='geo'),wcs)
    
def cutout_gnomonic(map,rot=None,coord=None,
             xsize=200,ysize=None,reso=1.5,
             nest=False,remove_dip=False,
             remove_mono=False,gal_cut=0,
             flip='astro'):
    """Obtain a cutout from a healpix map (given as an array) in Gnomonic projection.

    Derivative of healpy.visufunc.gnomonic

    Parameters
    ----------
    map : array-like
      The map to project, supports masked maps, see the `ma` function.
    rot : scalar or sequence, optional
      Describe the rotation to apply.
      In the form (lon, lat, psi) (unit: degrees) : the point at
      longitude *lon* and latitude *lat* will be at the center. An additional rotation
      of angle *psi* around this direction is applied.
    coord : sequence of character, optional
      Either one of 'G', 'E' or 'C' to describe the coordinate
      system of the map, or a sequence of 2 of these to rotate
      the map from the first to the second coordinate system.
    xsize : int, optional
      The size of the image. Default: 200
    ysize : None or int, optional
      The size of the image. Default: None= xsize
    reso : float, optional
      Resolution (in arcmin). Default: 1.5 arcmin
    nest : bool, optional
      If True, ordering scheme is NESTED. Default: False (RING)
    flip : {'astro', 'geo'}, optional
      Defines the convention of projection : 'astro' (default, east towards left, west towards right)
      or 'geo' (east towards roght, west towards left)
    remove_dip : bool, optional
      If :const:`True`, remove the dipole+monopole
    remove_mono : bool, optional
      If :const:`True`, remove the monopole
    gal_cut : float, scalar, optional
      Symmetric galactic cut for the dipole/monopole fit.
      Removes points in latitude range [-gal_cut, +gal_cut]
    

    See Also
    --------
    gnomview, mollview, cartview, orthview, azeqview
    """
    import pylab
    import healpy as hp
    import healpy.projaxes as PA

    margins = (0.075,0.05,0.075,0.05)
    extent = (0.0,0.0,1.0,1.0)
    extent = (extent[0]+margins[0],
              extent[1]+margins[1],
              extent[2]-margins[2]-margins[0],
              extent[3]-margins[3]-margins[1])
    f=pylab.figure(0,figsize=(5.5,6))
    map = hp.pixelfunc.ma_to_array(map)
    ax=PA.HpxGnomonicAxes(f,extent,coord=coord,rot=rot,
                          format="%.3g",flipconv=flip)
    if remove_dip:
        map=hp.pixelfunc.remove_dipole(map,gal_cut=gal_cut,nest=nest,copy=True)
    elif remove_mono:
        map=hp.pixelfunc.remove_monopole(map,gal_cut=gal_cut,nest=nest,copy=True)
    img = ax.projmap(map,nest=nest,coord=coord,
               xsize=xsize,ysize=ysize,reso=reso)

    pylab.close(f)
    return img




### STACKING


def aperture_photometry(instamp,aperture_radius,annulus_width,modrmap=None):
    # inputs in radians, outputs in arcmin^2
    stamp = instamp.copy()
    if modrmap is None: modrmap = stamp.modrmap()
    mean = stamp[np.logical_and(modrmap>aperture_radius,modrmap<(aperture_radius+annulus_width))].mean()
    stamp -= mean
    pix_scale=resolution(stamp.shape,stamp.wcs)*(180*60)/np.pi
    flux = stamp[modrmap<aperture_radius].sum()*pix_scale**2
    return flux #* enmap.area(stamp.shape,stamp.wcs )/ np.prod(stamp.shape[-2:])**2.  *((180*60)/np.pi)**2.

def aperture_photometry2(instamp,aperture_radius,modrmap=None):
    # inputs in radians, outputs in arcmin^2
    stamp = instamp.copy()
    if modrmap is None: modrmap = stamp.modrmap()
    annulus_out = np.sqrt(2.) * aperture_radius
    flux = stamp[modrmap<aperture_radius].mean() - stamp[np.logical_and(modrmap>aperture_radius,modrmap<(annulus_out))].mean()
    return flux 





def interpolate_grid(inGrid,inY,inX,outY=None,outX=None,regular=True,kind="cubic",kx=3,ky=3,**kwargs):
    '''
    if inGrid is [j,i]
    Assumes inY is along j axis
    Assumes inX is along i axis
    Similarly for outY/X
    '''

    if regular:
        interp_spline = RectBivariateSpline(inY,inX,inGrid,kx=kx,ky=ky,**kwargs)
        if (outY is None) and (outX is None): return interp_spline
        outGrid = interp_spline(outY,outX)
    else:
        interp_spline = interp2d(inX,inY,inGrid,kind=kind,**kwargs)
        if (outY is None) and (outX is None): return lambda y,x: interp_spline(x,y)
        outGrid = interp_spline(outX,outY)
    

    return outGrid
    


class MatchedFilter(object):

    def __init__(self,shape,wcs,template=None,noise_power=None):
        shape = shape[-2:]
        area = enmap.area(shape,wcs)
        self.normfact = area / (np.prod(shape))**2
        if noise_power is not None: self.n2d = noise_power
        if template is not None: self.ktemp = enmap.fft(template,normalize=False)

        

    def apply(self,imap=None,kmap=None,template=None,ktemplate=None,noise_power=None,kmask=None):
        if kmap is None:
            kmap = enmap.fft(imap,normalize=False)
        else:
            assert imap is None

        if kmask is None: kmask = kmap.copy()*0.+1.
        n2d = self.n2d if noise_power is None else noise_power
        if ktemplate is None:
            ktemp = self.ktemp if template is None else enmap.fft(template,normalize=False)
        else:
            ktemp = ktemplate

        in2d = 1./n2d
        in2d[~np.isfinite(in2d)] = 0
        phi_un = np.sum(ktemp.conj()*kmap*self.normfact*kmask*in2d).real 
        phi_var = 1./np.sum(ktemp.conj()*ktemp*self.normfact*kmask*in2d).real 
        return phi_un*phi_var, phi_var



def mask_center(inmap):
    imap = inmap.copy()
    Ny,Nx = imap.shape
    assert Ny==Nx
    N = Ny
    if N%2==1:
        imap[N//2,N//2] = np.nan
    else:
        imap[N//2,N//2] = np.nan
        imap[N//2-1,N//2] = np.nan
        imap[N//2,N//2-1] = np.nan
        imap[N//2-1,N//2-1] = np.nan

    return imap

        
class Purify(object):

    def __init__(self,shape,wcs,window):
        px = resolution(shape,wcs)
        self.windict = init_deriv_window(window,px)
        lxMap,lyMap,self.modlmap,self.angLMap,lx,ly = get_ft_attributes(shape,wcs)

    def lteb_from_iqu(self,imap,method='pure',flip_q=True,iau=True):
        """
        maps must  have window applied!
        """
        sgnq = -1 if flip_q else 1
        fT, fE, fB = iqu_to_pure_lteb(imap[0],sgnq*imap[1],imap[2],self.modlmap,self.angLMap,windowDict=self.windict,method=method,iau=iau)
        return fT,-fE,-fB
        



def init_deriv_window(window,px):
    """
    px is in radians
    """
	
    def matrixShift(l,row_shift,column_shift):	
        m1=np.hstack((l[:,row_shift:],l[:,:row_shift]))
        m2=np.vstack((m1[column_shift:],m1[:column_shift]))
        return m2
    delta=px
    Win=window[:]
    
    dWin_dx=(-matrixShift(Win,-2,0)+8*matrixShift(Win,-1,0)-8*matrixShift(Win,1,0)+matrixShift(Win,2,0))/(12*delta)
    dWin_dy=(-matrixShift(Win,0,-2)+8*matrixShift(Win,0,-1)-8*matrixShift(Win,0,1)+matrixShift(Win,0,2))/(12*delta)
    d2Win_dx2=(-matrixShift(dWin_dx,-2,0)+8*matrixShift(dWin_dx,-1,0)-8*matrixShift(dWin_dx,1,0)+matrixShift(dWin_dx,2,0))/(12*delta)
    d2Win_dy2=(-matrixShift(dWin_dy,0,-2)+8*matrixShift(dWin_dy,0,-1)-8*matrixShift(dWin_dy,0,1)+matrixShift(dWin_dy,0,2))/(12*delta)
    d2Win_dxdy=(-matrixShift(dWin_dy,-2,0)+8*matrixShift(dWin_dy,-1,0)-8*matrixShift(dWin_dy,1,0)+matrixShift(dWin_dy,2,0))/(12*delta)
    
    #In return we change the sign of the simple gradient in order to agree with np convention
    return {'Win':Win, 'dWin_dx':-dWin_dx,'dWin_dy':-dWin_dy, 'd2Win_dx2':d2Win_dx2, 'd2Win_dy2':d2Win_dy2,'d2Win_dxdy':d2Win_dxdy}
	



def iqu_to_pure_lteb(T_map,Q_map,U_map,modLMap,angLMap,windowDict,method='pure',iau=True):
    """
    maps must  have window applied!
    """

    if iau: angLMap = -angLMap
    window = windowDict

    win =window['Win']
    dWin_dx=window['dWin_dx']
    dWin_dy=window['dWin_dy']
    d2Win_dx2=window['d2Win_dx2'] 
    d2Win_dy2=window['d2Win_dy2']
    d2Win_dxdy=window['d2Win_dxdy']

    T_temp=T_map.copy() #*win
    fT=fft(T_temp,axes=[-2,-1])
    
    Q_temp=Q_map.copy() #*win
    fQ=fft(Q_temp,axes=[-2,-1])
    
    U_temp=U_map.copy() #*win
    fU=fft(U_temp,axes=[-2,-1])
    
    fE=fT.copy()
    fB=fT.copy()
    
    fE=fQ[:]*np.cos(2.*angLMap)+fU[:]*np.sin(2.*angLMap)
    fB=-fQ[:]*np.sin(2.*angLMap)+fU[:]*np.cos(2.*angLMap)
    
    if method=='standard':
        return fT, fE, fB
    
    Q_temp=Q_map.copy()*dWin_dx
    QWx=fft(Q_temp,axes=[-2,-1])
    
    Q_temp=Q_map.copy()*dWin_dy
    QWy=fft(Q_temp,axes=[-2,-1])
    
    U_temp=U_map.copy()*dWin_dx
    UWx=fft(U_temp,axes=[-2,-1])
    
    U_temp=U_map.copy()*dWin_dy
    UWy=fft(U_temp,axes=[-2,-1])
    
    U_temp=2.*Q_map*d2Win_dxdy-U_map*(d2Win_dx2-d2Win_dy2)
    QU_B=fft(U_temp,axes=[-2,-1])
 
    U_temp=-Q_map*(d2Win_dx2-d2Win_dy2)-2.*U_map*d2Win_dxdy
    QU_E=fft(U_temp,axes=[-2,-1])
    
    modLMap=modLMap+2


    fB[:] += QU_B[:]*(1./modLMap)**2
    fB[:]-= (2.*1j)/modLMap*(np.sin(angLMap)*(QWx[:]+UWy[:])+np.cos(angLMap)*(QWy[:]-UWx[:]))
    
    if method=='hybrid':
        return fT, fE, fB
    
    fE[:]+= QU_E[:]*(1./modLMap)**2
    fE[:]-= (2.*1j)/modLMap*(np.sin(angLMap)*(QWy[:]-UWx[:])-np.cos(angLMap)*(QWx[:]+UWy[:]))
    
    if method=='pure':
        return fT, fE, fB





def gauss_kern(sigmaY,sigmaX,nsigma=5.0):
    """
    @ brief Returns a normalized 2D gauss kernel array for convolutions
    ^
    | Y
    |
    ------>
      X 
    """
    sizeY = int(nsigma*sigmaY)
    sizeX = int(nsigma*sigmaX)
    
    y, x = np.mgrid[-sizeY:sizeY+1, -sizeX:sizeX+1]
    g = np.exp(-(x**2/(2.*sigmaX**2)+y**2/(2.*sigmaY**2)))
    return g / g.sum()


def gkern_interp(shape,wcs,rs,bprof,fwhm_guess,nsigma=20.0):
    """
    @ brief Returns a normalized 2D kernel array for convolutions
    given a 1D profile shape. 
    rs in radians
    bprof is profile
    fwhm_guess is in arcmin
    """

    fwhm_guess *= np.pi/(180.*60.)
    # Approximate pixel size
    py,px = enmap.pixshape(shape, wcs, signed=False)
    sigma = fwhm_guess/(np.sqrt(8.*np.log(2.)))

    modrmap = enmap.modrmap(shape,wcs)

    ny,nx = shape

    sy = int(nsigma*sigma/py)
    sx = int(nsigma*sigma/px)
    
    if ((ny%2==0) and (sy%2==1)) or ((ny%2==1) and (sy%2==0)): sy+=1
    if ((nx%2==0) and (sx%2==1)) or ((nx%2==1) and (sx%2==0)): sx+=1
    
    
    rmap = crop_center(modrmap,sy,sx)

    g = interp(rs,bprof)(rmap)

    return g / g.sum()


def convolve_profile(imap,rs,bprof,fwhm_guess,nsigma=20.0):
    """
    rs in radians
    bprof is profile
    fwhm_guess is in arcmin
    """
    g = gkern_interp(imap.shape,imap.wcs,rs,bprof,fwhm_guess,nsigma=nsigma)
    print(g.shape)
    return convolve(imap,g)

def convolve(imap,kernel):
    from scipy import signal

    g = kernel
    ncomps = imap.shape[0] if imap.ndim>2 else 1
    imaps = imap.reshape((ncomps,imap.shape[-2],imap.shape[-1]))
    data = []
    for i in range(imaps.shape[0]):
        omap = signal.convolve(imaps[i],g, mode='same')
        data.append(omap)

    if ncomps==1:
        data = np.array(data).reshape((imap.shape[-2],imap.shape[-1]))
    else:
        data = np.array(data).reshape((ncomps,imap.shape[-2],imap.shape[-1]))
    
    return enmap.enmap(data,imap.wcs)


def convolve_gaussian(imap,fwhm=None,nsigma=5.0):
    """
    @brief convolve a map with a Gaussian beam (real space operation)
    @param kernel real-space 2D kernel
    @param fwhm Full Width Half Max in arcmin
    @param nsigma Number of sigmas the Gaussian kernel is defined out to.

    @param sigmaY standard deviation of Gaussian in pixel units in the Y direction
    @param sigmaX standard deviation of Gaussian in pixel units in the X direction

    """

    fwhm *= np.pi/(180.*60.)
    py,px = enmap.pixshape(imap.shape, imap.wcs)
    sigmaY = fwhm/(np.sqrt(8.*np.log(2.))*py)
    sigmaX = fwhm/(np.sqrt(8.*np.log(2.))*px)

    g = gauss_kern(sigmaY, sigmaX,nsigma=nsigma)
        
    return convolve(imap,g)


def get_grf_cmb(shape,wcs,theory,spec,seed=None):
    modlmap = enmap.modlmap(shape,wcs)
    lmax = modlmap.max()
    ells = np.arange(0,lmax,1)
    Ny,Nx = shape[-2:]
    return get_grf_realization(shape,wcs,interp(ells,theory.gCl(spec,ells))(modlmap).reshape((1,1,Ny,Nx)),seed=None)
    
        
def get_grf_realization(shape,wcs,power2d,seed=None):
    mg = MapGen(shape,wcs,power2d)
    return mg.get_map(seed=seed)


            
def ftrans(p2d,tfunc=np.log10):
    wcs = None
    try: wcs = p2d.wcs
    except: pass
    t2d = tfunc(np.fft.fftshift(p2d))
    if wcs is None:
        return t2d
    else:
        return enmap.enmap(t2d,wcs)

def real_space_filter(kfilter):
    return np.fft.ifftshift(ifft(kfilter+0j,normalize=True,axes=[-2,-1]).real)

def rfilter(imap,kfilter=None,rfilter=None,mode='same',boundary='wrap',**kwargs):
    """
    Filter a real-space map imap with a k-space filter kfilter
    but using a real-space convolution.
    """
    if rfilter is None: rfilter = real_space_filter(kfilter)
    from scipy.signal import convolve2d
    return enmap.samewcs(convolve2d(imap,rfilter,mode=mode,boundary=boundary,**kwargs),imap)
    

def rgeo(degrees,pixarcmin,**kwargs):
    """
    Return shape,wcs geometry pair for patch of width degrees and 
    resolution pixarcmin.
    """
    return rect_geometry(width_deg=degrees,px_res_arcmin=pixarcmin,**kwargs)



class SymMat(object):
    """
    A memory efficient but not very flexible symmetric matrix.
    If a matrix (e.g. covariance) is large but symmetric,
    this lets you reduce the memory footprint by <50% by
    only storing the upper right triangle.
    
    e.g.:
    >>> a = SymMat(3,(100,100))
    >>> a[0,1] = np.ones((100,100))
    After this, a[0,1] and and a[1,0] will return the same
    matrix.
    However, only two leading indices are supported (hence, a matrix)
    and the usual numpy slicing on these doesn't work. a[0][1] doesn't
    work either. The trailing dimensions can be of arbitary shape.
    e.g.
    >>> a = SymMat(3,(2,100,100))
    is also valid.


    You can convert the symmetric matrix to a full footprint good old
    numpy array with:
    >>> array = a.to_array()

    However, you usually don't want to do this on the full array, since
    the whole point of using this was to never have the full matrix
    in memory. Instead, you are allowed to specify a slice of the
    trailing dimensions:
    >>> array = a.to_array(np.s_[:10,:10])
    allowing you to loop over slices as you please.

    """
    def __init__(self,ncomp,shape,data=None):
        self.ncomp = ncomp
        self.shape = shape
        ndat = ncomp*(ncomp+1)//2
        self.data = data if data is not None else np.empty((ndat,)+shape)
        
    def yx_to_k(self,y,x):
        if y>x: return self.yx_to_k(x,y)
        return y*self.ncomp+x - y*(y+1)//2
    
    def __getitem__(self, tup):
        y, x = tup
        return self.data[self.yx_to_k(y,x)]
    
    def __setitem__(self, tup, data):
        y, x = tup
        self.data[self.yx_to_k(y,x)] = data
        
    def to_array(self,sel=np.s_[...],flatten=False):
        """
        Convert the SymMat object to a numpy array, optionally selecting a 
        slice of the data.

        Args:
            sel: a numpy slice allowing for selection of the projected array.
            Use np.s_ to construct this.
            flatten: whether to flatten the array before selecting with sel 
        """
        oshape = self.data[0].reshape(-1)[sel].shape if flatten else self.data[0][sel].shape
        out = np.empty((self.ncomp,self.ncomp,)+oshape)
        for y in range(self.ncomp):
            for x in range(y,self.ncomp):
                kindex = self.yx_to_k(y,x)
                data = self.data[kindex].reshape(-1) if flatten else self.data[kindex]
                out[y,x] = data[sel].copy()
                if x!=y: out[x,y] = out[y,x].copy()
        return out

def symmat_from_data(data):
    ndat = data.shape[0]
    shape = data.shape[1:]
    ncomp = int(0.5*(np.sqrt(8*ndat+1)-1))
    return SymMat(ncomp,shape,data=data)




def change_alm_lmax(alms, lmax, dtype=np.complex128):
    ilmax  = hp.Alm.getlmax(alms.shape[-1])
    olmax  = lmax

    oshape     = list(alms.shape)
    oshape[-1] = hp.Alm.getsize(olmax)
    oshape     = tuple(oshape)

    alms_out   = np.zeros(oshape, dtype = dtype)
    flmax      = min(ilmax, olmax)

    for m in range(flmax+1):
        lminc = m
        lmaxc = flmax

        idx_isidx = hp.Alm.getidx(ilmax, lminc, m)
        idx_ieidx = hp.Alm.getidx(ilmax, lmaxc, m)
        idx_osidx = hp.Alm.getidx(olmax, lminc, m)
        idx_oeidx = hp.Alm.getidx(olmax, lmaxc, m)

        alms_out[..., idx_osidx:idx_oeidx+1] = alms[..., idx_isidx:idx_ieidx+1].copy()


    return alms_out




<|MERGE_RESOLUTION|>--- conflicted
+++ resolved
@@ -1,9 +1,5 @@
 from __future__ import print_function 
-<<<<<<< HEAD
-from pixell import enmap, utils, resample, curvedsky as cs,reproject
-=======
 from pixell import enmap, utils, resample, curvedsky as cs, reproject
->>>>>>> fdac91c5
 import numpy as np
 from pixell.fft import fft,ifft
 from scipy.interpolate import interp1d
