--- conflicted
+++ resolved
@@ -11,8 +11,6 @@
 from . import cosmology
 from scipy.special import i0  # Modified Bessel function I0
 
-<<<<<<< HEAD
-=======
 def analytical_tf(modlmap, kfilter, bin_edges):
     """
     Simple analytic filter for k-space masking.
@@ -33,7 +31,6 @@
         tf[ii] = masked_bin_area / bin_area
 
     return tf
->>>>>>> 171f0875
 
 def cross_split_spectrum(alms1, alms2=None):
     """
