from __future__ import print_function 
from enlib import enmap, utils, bench, resample
import numpy as np
from enlib.fft import fft,ifft
from scipy.interpolate import interp1d
import yaml,six
from orphics import io,cosmology,stats
import math
from scipy.interpolate import RectBivariateSpline,interp2d,interp1d


### ENMAP HELPER FUNCTIONS AND CLASSES
def map_ifft(x): return enmap.ifft(x).real
def corrfun_thumb(corr, n):
	tmp = np.roll(np.roll(corr, n, -1)[...,:2*n], n, -2)[...,:2*n,:]
	return np.roll(np.roll(tmp, -n, -1), -n, -2)

def corr_to_mat(corr, n):
	res = enmap.zeros([n,n,n,n],dtype=corr.dtype)
	for i in range(n):
		tmp = np.roll(corr, i, 0)[:n,:]
		for j in range(n):
			res[i,j] = np.roll(tmp, j, 1)[:,:n]
	return res
def ps2d_to_mat(ps2d, n):
	corrfun = map_ifft(ps2d+0j)/(ps2d.shape[-2]*ps2d.shape[-1])**0.5
	thumb   = corrfun_thumb(corrfun, n)
	mat     = corr_to_mat(thumb, n)
	return mat


def make_geometry(shape,wcs,cmb2d_TEB,n2d_IQU,hole_radius,context_width=None,n=None,beam2d=None,deproject=True,iau=False,res=None):

    """
    Make covariances for brute force maxlike inpainting of CMB maps.
    Eq 3 of arXiv:1109.0286

    shape,wcs -- enmap geometry of big map
    cmb2d_TEB -- (ncomp,ncomp,Ny,Nx) 2D CMB power in physical units
    n2d_IQU -- (ncomp,ncomp,Ny,Nx) 2D noise power in physical units
    hole_radius in radians
    context_width in radians or n as number of pixels
    beam2d -- 2D beam template
    deproject -- whether to deproject common mode
    iau -- whether to use IAU convention for polarization
    res -- specify resolution in radians instead of inferring from enmap geometry


    """

    # Make a flat stamp geometry
    if res is None: res = np.min(np.abs(enmap.extent(shape,wcs))/shape[-2:])
    if n is None: n = int(context_width/res)
    tshape,twcs = enmap.geometry(pos=(0,0),shape=(n,n),res=res,proj='car')
    modrmap = enmap.modrmap(tshape,twcs)

    # Do we have polarization?
    n2d = n2d_IQU
    ncomp = n2d.shape[0]
    assert ncomp==1 or ncomp==2 or ncomp==3

    # Select the hole (m1) and context(m2) across all components
    amodrmap = np.repeat(modrmap.reshape((1,n,n)),ncomp,0)
    m1 = np.where(amodrmap.reshape(-1)<hole_radius)[0]
    m2 = np.where(amodrmap.reshape(-1)>=hole_radius)[0]

    # Get the pix-pix covariance on the stamp geometry given CMB theory, beam and 2D noise on the big map
    pcov = stamp_pixcov_from_theory(n,cmb2d_TEB,n2d,beam2d=beam2d,iau=iau)
    # Make sure that the pcov is in the right order vector(I,Q,U)
    pcov = np.transpose(pcov,(0,2,1,3))
    pcov = pcov.reshape((ncomp*n**2,ncomp*n**2))

    # Invert
    Cinv = np.linalg.inv(pcov)
    
    # Woodbury deproject common mode
    if deproject:
        # Deproject I,Q,U common mode separately
        #u = (np.zeros((n*n,ncomp,ncomp))+np.eye(ncomp)).reshape(n*n*ncomp,ncomp)
        u = np.zeros((n*n*ncomp,ncomp))
        for i in range(ncomp):
            u[i*n*n:(i+1)*n*n,i] = 1
        #u = np.ones((ncomp*n**2,1)) # Deproject mode common to all of I,Q,U
        Cinvu = np.linalg.solve(pcov,u)
        precalc = np.dot(Cinvu,np.linalg.solve(np.dot(u.T,Cinvu),u.T))
        correction = np.dot(precalc,Cinv)
        Cinv -= correction
    
    # Get matrices for maxlike solution Eq 3 of arXiv:1109.0286
    cslice = Cinv[m1][:,m1]
    mul2 = Cinv[m1][:,m2]
    mean_mul = -np.linalg.solve(cslice,mul2)
    cov = np.linalg.inv(Cinv[m1][:,m1])
    cov_root = utils.eigpow(cov,0.5)
    
    return pcov, mean_mul, cov_root


def rotate_pol_power(shape,wcs,cov,iau=False,inverse=False):
    """Rotate a 2D power spectrum from TQU to TEB (inverse=False) or
    back (inverse=True). cov is a (3,3,Ny,Nx) 2D power spectrum.
    """
    rot = np.zeros((3,3,cov.shape[-2],cov.shape[-1]))
    rot[0,0,:,:] = 1
    prot = enmap.queb_rotmat(enmap.lmap(shape,wcs), inverse=inverse, iau=iau)
    rot[1:,1:,:,:] = prot
    Rt = np.transpose(rot, (1,0,2,3))
    tmp = np.einsum("ab...,bc...->ac...",rot,cov)
    rp2d = np.einsum("ab...,bc...->ac...",tmp,Rt)    
    return rp2d

<<<<<<< HEAD
def stamp_pixcov(N,cmb2d_TEB,n2d_IQU,beam2d=None,iau=False):
    cmb2d = cmb2d_TEB
=======
def stamp_pixcov_from_theory(N,cmb2d_TEB,n2d_IQU=0.,beam2d=1.,iau=False):
    """Return the pixel covariance for a stamp N pixels across given the 2D IQU CMB power spectrum,
    2D beam template and 2D IQU noise power spectrum.
    """
>>>>>>> 4491c5e2
    n2d = n2d_IQU
    assert n2d.ndim==4
    ncomp = n2d.shape[0]
    assert n2d.shape[1]==ncomp
    assert ncomp==3 or ncomp==1
    
    wcs = n2d.wcs
    shape = n2d.shape[-2:]

<<<<<<< HEAD
    if ncomp==3: cmb2d = rotate_teb_to_iqu(shape,wcs,cmb2d_TEB,iau=iau)
    
    return stamp_pixcov_2d(N,cmb2d,beam2d,n2d)
    
def stamp_pixcov_2d(N,cmb2d_IQU,beam2d,n2d_IQU):
    """Return the pixel covariance for a stamp N pixels across given the 2D IQU CMB power spectrum,
    2D beam template and 2D IQU noise power spectrum.
    """
    n2d = n2d_IQU
    assert n2d.ndim==4
    ncomp = n2d.shape[0]

    wcs = n2d.wcs
    shape = n2d.shape[-2:]
    
=======
    if ncomp==3: cmb2d = rotate_pol_power(shape,wcs,cmb2d_TEB,iau=iau,inverse=True)
    p2d = cmb2d*beam2d**2.+n2d
    return fcov_to_rcorr(shape,wcs,p2d,N)
>>>>>>> 4491c5e2

def fcov_to_rcorr(shape,wcs,p2d,N):
    from enlib import jointmap as jm
    ncomp = p2d.shape[0]
    p2d *= np.prod(shape[-2:])/enmap.area(shape,wcs)
    ocorr = enmap.zeros((ncomp,ncomp,N*N,N*N),wcs)
    for i in range(ncomp):
        for j in range(i,ncomp):
            dcorr = ps2d_to_mat(p2d[i,j].copy(), N).reshape((N*N,N*N))
            ocorr[i,j] = dcorr.copy()
            if i!=j: ocorr[j,i] = dcorr.copy()
    return ocorr


def binary_mask(mask,threshold=0.5):
    m = np.abs(mask)
    m[m<threshold] = 0
    m[m>threshold] = 1
    return m
        

def area_from_mask(mask):
    m = binary_mask(mask)
    frac = m.sum()*1./np.prod(m.shape[-2:])
    return frac*mask.area()*(180./np.pi)**2., frac


def crop_center(img,cropy,cropx):
    y,x = img.shape
    startx = x//2-(cropx//2)
    starty = y//2-(cropy//2)
    return img[starty:starty+cropy,startx:startx+cropx]

def binned_power(imap,bin_edges=None,binner=None,fc=None,modlmap=None):
    """Get the binned power spectrum of a map in one line of code.
    (At the cost of flexibility and reusability of expensive parts)"""
    
    from orphics import stats
    shape,wcs = imap.shape,imap.wcs
    modlmap = enmap.modlmap(shape,wcs) if modlmap is None else modlmap
    fc = FourierCalc(shape,wcs) if fc is None else fc
    binner = stats.bin2D(modlmap,bin_edges) if binner is None else binner
    p2d,_,_ = fc.power2d(imap)
    return binner.bin(p2d)

def interp(x,y,bounds_error=False,fill_value=0.,**kwargs):
    return interp1d(x,y,bounds_error=bounds_error,fill_value=fill_value,**kwargs)

def flat_sim(deg,px,lmax=6000,lensed=True,pol=False):
    """
    Get some commonly used objects for flat-sky sims.
    Not very flexible but is a one-line replacement for
    a large fraction of use cases.
    """
    from orphics import cosmology
    shape,wcs = rect_geometry(width_deg=deg,px_res_arcmin=px,pol=pol)
    modlmap = enmap.modlmap(shape,wcs)
    cc = cosmology.Cosmology(lmax=lmax,pickling=True,dimensionless=False)
    Lmax = modlmap.max()
    ells = np.arange(0,Lmax,1)
    ps = cosmology.power_from_theory(ells,cc.theory,lensed=lensed,pol=pol)
    mgen = MapGen(shape,wcs,ps)
    return shape,wcs,modlmap,cc,mgen


def resample_fft(imap,res):
    """
    Wrapper around enlib.resample.resample_fft.
    Accepts a target map resolution instead of target shape.
    Returns an enmap instead of an array.
    imap must be periodic/windowed
    """
    shape,wcs = imap.shape,imap.wcs
    inres = resolution(shape,wcs)
    scale = inres/res
    oshape,owcs = enmap.scale_geometry(shape, wcs, scale)
    return enmap.enmap(resample.resample_fft(imap,oshape[-2:]),owcs)


def resampled_geometry(shape,wcs,res):
    inres = resolution(shape,wcs)
    scale = inres/res
    oshape,owcs = enmap.scale_geometry(shape, wcs, scale)
    return oshape,owcs


def split_sky(dec_width,num_decs,ra_width,dec_start=0.,ra_start=0.,ra_extent=90.):

    ny = num_decs
    wy = dec_width
    xw = ra_width
    boxes = []
    for yindex in range(ny):
        y0 = dec_start+yindex*wy
        y1 = dec_start+(yindex+1)*wy
        ymean = (y0+y1)/2.
        cosfact = np.cos(ymean*np.pi/180.)
        xfw = ra_extent*cosfact
        nx = int(xfw/xw)

        for xindex in range(nx):
            x0 = ra_start+xindex*xw/cosfact
            x1 = ra_start+(xindex+1)*xw/cosfact
            box = np.array([[y0,x0],[y1,x1]])
            boxes.append(box.copy())
    return boxes


def slice_from_box(shape, wcs, box, inclusive=False):
    """slice_from_box(shape, wcs, box, inclusive=False)
    Extract the part of the map inside the given box as a selection
    without returning the data. Does not work for boxes
    that straddle boundaries of maps. Use enmap.submap instead.
    Parameters
    ----------
    box : array_like
	    The [[fromy,fromx],[toy,tox]] bounding box to select.
	    The resulting map will have a bounding box as close
	    as possible to this, but will differ slightly due to
	    the finite pixel size.
    inclusive : boolean
		Whether to include pixels that are only partially
		inside the bounding box. Default: False."""
    ibox = enmap.subinds(shape, wcs, box, inclusive)
    print(shape,ibox)
    islice = utils.sbox2slice(ibox.T)
    return islice
    
def cutup(shape,numy,numx,pad=0):
    Ny,Nx = shape
    pixs_y = np.linspace(0,shape[-2],num=numy+1,endpoint=True)	
    pixs_x = np.linspace(0,shape[-1],num=numx+1,endpoint=True)
    num_boxes = numy*numx
    boxes = np.zeros((num_boxes,2,2))
    boxes[:,0,0] = np.tile(pixs_y[:-1],numx) - pad
    boxes[:,0,0][boxes[:,0,0]<0] = 0
    boxes[:,1,0] = np.tile(pixs_y[1:],numx) + pad
    boxes[:,1,0][boxes[:,1,0]>(Ny-1)] = Ny-1
    boxes[:,0,1] = np.repeat(pixs_x[:-1],numy) - pad
    boxes[:,0,1][boxes[:,0,1]<0] = 0
    boxes[:,1,1] = np.repeat(pixs_x[1:],numy) + pad
    boxes[:,1,1][boxes[:,1,1]>(Nx-1)] = Nx-1
    boxes = boxes.astype(np.int)

    return boxes


def bounds_from_list(blist):
    """Given blist = [dec0,ra0,dec1,ra1] in degrees
    return ndarray([[dec0,ra0],[dec1,ra1]]) in radians
    """
    return np.array(blist).reshape((2,2))*np.pi/180.
        

def rect_geometry(width_arcmin=None,width_deg=None,px_res_arcmin=0.5,proj="car",pol=False,height_deg=None,height_arcmin=None,xoffset_degree=0.,yoffset_degree=0.,extra=False):
    """
    Get shape and wcs for a rectangular patch of specified size and coordinate center
    """

    if width_deg is not None:
        width_arcmin = 60.*width_deg
    if height_deg is not None:
        height_arcmin = 60.*height_deg
    
    hwidth = width_arcmin/2.
    if height_arcmin is None:
        vwidth = hwidth
    else:
        vwidth = height_arcmin/2.
    arcmin =  utils.arcmin
    degree =  utils.degree
    pos = [[-vwidth*arcmin+yoffset_degree*degree,-hwidth*arcmin+xoffset_degree*degree],[vwidth*arcmin+yoffset_degree*degree,hwidth*arcmin+xoffset_degree*degree]]
    shape, wcs = enmap.geometry(pos=pos, res=px_res_arcmin*arcmin, proj=proj)
    if pol: shape = (3,)+shape
    if extra:
        modlmap = enmap.modlmap(shape,wcs)
        lmax = modlmap.max()
        ells = np.arange(0,lmax,1.)
        return shape,wcs,modlmap,ells
    else:
        return shape, wcs


def downsample_power(shape,wcs,cov,ndown=16,order=0,exp=None,fftshift=True,fft=False,logfunc=lambda x: x,ilogfunc=lambda x: x,fft_up=False):
    """
    Smooth a power spectrum by averaging. This can be used to, for example:
    1. calculate a PS for use in a noise model
    2. calculate an ILC covariance empirically in Fourier-Cartesian domains

    shape -- tuple specifying shape of 
    """

    if ndown<1: return cov
    ndown = np.array(ndown).ravel()
    if ndown.size==1:
        Ny,Nx = shape[-2:]
        nmax = max(Ny,Nx)
        nmin = min(Ny,Nx)
        ndown1 = ndown[0]
        ndown2 = int(ndown*nmax*1./nmin)
        ndown = np.array((ndown2,ndown1)) if Ny>Nx else np.array((ndown1,ndown2))
    else:
        assert ndown.size==2
        ndown = np.array((ndown[0],ndown[1]))
    print("Downsampling power spectrum by factor ", ndown)
        
        
    cov = logfunc(cov)
    afftshift = np.fft.fftshift if fftshift else lambda x: x
    aifftshift = np.fft.ifftshift if fftshift else lambda x: x
    if fft:
        dshape = np.array(cov.shape)
        dshape[-2] /= ndown[0]
        dshape[-1] /= ndown[1]
        cov_low = resample.resample_fft(afftshift(cov), dshape.astype(np.int))
    else:
        cov_low = enmap.downgrade(afftshift(cov), ndown)
    if not(fft_up):
        pix_high = enmap.pixmap(shape[-2:],wcs)
        pix_low = pix_high/ndown.reshape((2,1,1))
        
    if exp is not None:
        covexp = enmap.enmap(enmap.multi_pow(cov_low,exp),wcs)
    else:
        covexp = enmap.enmap(cov_low,wcs)


    if fft_up:
        retcov = resample.resample_fft(covexp, shape)
    else:
        retcov = covexp.at(pix_low, order=order, mask_nan=False, unit="pix")
        
    return ilogfunc(aifftshift(retcov))
    

class MapGen(object):
        """
        Once you know the shape and wcs of an ndmap and the input power spectra, you can 
        pre-calculate some things to speed up random map generation.
        """
        
        def __init__(self,shape,wcs,cov=None,covsqrt=None,pixel_units=False,smooth="auto",ndown=None,order=1):
                self.shape = shape
                self.wcs = wcs
                if covsqrt is not None:
                    self.covsqrt = covsqrt
                else:
                    if cov.ndim==4:
                            if not(pixel_units): cov = cov * np.prod(shape[-2:])/enmap.area(shape,wcs )
                            if ndown:
                                self.covsqrt = downsample_power(shape,wcs,cov,ndown,order,exp=0.5)
                            else:
                                self.covsqrt = enmap.multi_pow(cov, 0.5)
                    else:
                            self.covsqrt = enmap.spec2flat(shape, wcs, cov, 0.5, mode="constant",smooth=smooth)


        def get_map(self,seed=None,scalar=False,iau=True,real=False):
                if seed is not None: np.random.seed(seed)
                rand = enmap.fft(enmap.rand_gauss(self.shape, self.wcs)) if real else enmap.rand_gauss_harm(self.shape, self.wcs)
                data = enmap.map_mul(self.covsqrt, rand)
                kmap = enmap.ndmap(data, self.wcs)
                if scalar:
                        return enmap.ifft(kmap).real
                else:
                        return enmap.harm2map(kmap,iau=iau)

        
        
def spec1d_to_2d(shape,wcs,ps):
    return enmap.spec2flat(shape,wcs,ps)/(np.prod(shape[-2:])/enmap.area(shape,wcs ))
    
class FourierCalc(object):
    """
    Once you know the shape and wcs of an ndmap, you can pre-calculate some things
    to speed up fourier transforms and power spectra.
    """

    def __init__(self,shape,wcs,iau=True):
        """Initialize with a geometry shape and wcs."""
        
        self.shape = shape
        self.wcs = wcs
        self.normfact = enmap.area(self.shape,self.wcs )/ np.prod(self.shape[-2:])**2.         
        if len(shape) > 2 and shape[-3] > 1:
            self.rot = enmap.queb_rotmat(enmap.lmap(shape,wcs),iau=iau)

    def iqu2teb(self,emap, nthread=0, normalize=True, rot=True):
        """Performs the 2d FFT of the enmap pixels, returning a complex enmap.
        Similar to harm2map, but uses a pre-calculated self.rot matrix.
        """
        emap = enmap.samewcs(enmap.fft(emap,nthread=nthread,normalize=normalize), emap)
        if emap.ndim > 2 and emap.shape[-3] > 1 and rot:
            emap[...,-2:,:,:] = enmap.map_mul(self.rot, emap[...,-2:,:,:])

        return emap


    def f2power(self,kmap1,kmap2,pixel_units=False):
        """Similar to power2d, but assumes both maps are already FFTed """
        norm = 1. if pixel_units else self.normfact
        res = np.real(np.conjugate(kmap1)*kmap2)*norm
        return res

    def f1power(self,map1,kmap2,pixel_units=False,nthread=0):
        """Similar to power2d, but assumes map2 is already FFTed """
        kmap1 = self.iqu2teb(map1,nthread,normalize=False)
        norm = 1. if pixel_units else self.normfact
        return np.real(np.conjugate(kmap1)*kmap2)*norm,kmap1

    def power2d(self,emap=None, emap2=None,nthread=0,pixel_units=False,skip_cross=False,rot=True, kmap=None, kmap2=None, dtype=None):
        """
        Calculate the power spectrum of emap crossed with emap2 (=emap if None)
        Returns in radians^2 by default unles pixel_units specified
        """

        if kmap is not None:
            lteb1 = kmap
            ndim = kmap.ndim
            if ndim>2 : ncomp = kmap.shape[-3]
        else:
            lteb1 = self.iqu2teb(emap,nthread,normalize=False,rot=rot)
            ndim = emap.ndim
            if ndim>2 : ncomp = emap.shape[-3]

        if kmap2 is not None:
            lteb2 = kmap2
        else:
            lteb2 = self.iqu2teb(emap2,nthread,normalize=False,rot=rot) if emap2 is not None else lteb1
                
        assert lteb1.shape==lteb2.shape
                
        if ndim > 2 and ncomp > 1:
            retpow = np.zeros((ncomp,ncomp,lteb1.shape[-2],lteb1.shape[-1]),dtype=dtype)
            for i in range(ncomp):
                retpow[i,i] = self.f2power(lteb1[i],lteb2[i],pixel_units)
            if not(skip_cross):
                for i in range(ncomp):
                    for j in range(i+1,ncomp):
                        retpow[i,j] = self.f2power(lteb1[i],lteb2[j],pixel_units)
                        retpow[j,i] = retpow[i,j]
            return retpow,lteb1,lteb2
        else:
            if lteb1.ndim>2:
                lteb1 = lteb1[0]
            if lteb2.ndim>2:
                lteb2 = lteb2[0]
            p2d = self.f2power(lteb1,lteb2,pixel_units)
            return p2d,lteb1,lteb2



class MapRotator(object):
    def __init__(self,shape_source,wcs_source,shape_target,wcs_target):
        self.pix_target = get_rotated_pixels(shape_source,wcs_source,shape_target,wcs_target)
    def rotate(self,imap,**kwargs):
        return rotate_map(imap,pix_target=self.pix_target,**kwargs)

class MapRotatorEquator(MapRotator):
    def __init__(self,shape_source,wcs_source,patch_width,patch_height,width_multiplier=1.,
                 height_multiplier=1.5,pix_target_override_arcmin=None,proj="car",verbose=False,
                 downsample=True,downsample_pix_arcmin=None):
        
        self.source_pix =  np.min(enmap.extent(shape_source,wcs_source)/shape_source[-2:])*60.*180./np.pi
        if pix_target_override_arcmin is None:
            input_dec = enmap.posmap(shape_source,wcs_source)[0]
            max_dec = np.max(np.abs(input_dec))
            del input_dec
            recommended_pix = self.source_pix*np.cos(max_dec)

            if verbose:
                print("INFO: Maximum declination in southern patch : ",max_dec*180./np.pi, " deg.")
                print("INFO: Recommended pixel size for northern patch : ",recommended_pix, " arcmin")

        else:
            recommended_pix = pix_target_override_arcmin
            
        shape_target,wcs_target = rect_geometry(width_arcmin=width_multiplier*patch_width*60.,
                                                      height_arcmin=height_multiplier*patch_height*60.,
                                                      px_res_arcmin=recommended_pix,yoffset_degree=0.,proj=proj)


        self.target_pix = recommended_pix
        self.wcs_target = wcs_target
        if verbose:
            print("INFO: Source pixel : ",self.source_pix, " arcmin")
        
        if downsample:
            dpix = downsample_pix_arcmin if downsample_pix_arcmin is not None else self.source_pix

            self.shape_final,self.wcs_final = rect_geometry(width_arcmin=width_multiplier*patch_width*60.,
                                              height_arcmin=height_multiplier*patch_height*60.,
                                              px_res_arcmin=dpix,yoffset_degree=0.,proj=proj)
        else:
            self.shape_final = shape_target
            self.wcs_final = wcs_target
        self.downsample = downsample
            
        MapRotator.__init__(self,shape_source,wcs_source,shape_target,wcs_target)

    def rotate(self,imap,**kwargs):
        rotated = MapRotator.rotate(self,imap,**kwargs)

        if self.downsample:
            from enlib import resample
            return enmap.ndmap(resample.resample_fft(rotated,self.shape_final),self.wcs_final)
        else:
            return rotated
    
def get_rotated_pixels(shape_source,wcs_source,shape_target,wcs_target,inverse=False):
    """ Given a source geometry (shape_source,wcs_source)
    return the pixel positions in the target geometry (shape_target,wcs_target)
    if the source geometry were rotated such that its center lies on the center
    of the target geometry.

    WARNING: Only currently tested for a rotation along declination from one CAR
    geometry to another CAR geometry.
    """

    from enlib import coordinates
    
    # what are the center coordinates of each geometries
    center_source = enmap.pix2sky(shape_source,wcs_source,(shape_source[0]/2.,shape_source[1]/2.))
    center_target= enmap.pix2sky(shape_target,wcs_target,(shape_target[0]/2.,shape_target[1]/2.))
    decs,ras = center_source
    dect,rat = center_target

    # what are the angle coordinates of each pixel in the target geometry
    pos_target = enmap.posmap(shape_target,wcs_target)
    lra = pos_target[1,:,:].ravel()
    ldec = pos_target[0,:,:].ravel()
    del pos_target

    # recenter the angle coordinates of the target from the target center to the source center
    if inverse:
        newcoord = coordinates.decenter((lra,ldec),(rat,dect,ras,decs))
    else:
        newcoord = coordinates.recenter((lra,ldec),(rat,dect,ras,decs))
    del lra
    del ldec

    # reshape these new coordinates into enmap-friendly form
    new_pos = np.empty((2,shape_target[0],shape_target[1]))
    new_pos[0,:,:] = newcoord[1,:].reshape(shape_target)
    new_pos[1,:,:] = newcoord[0,:].reshape(shape_target)
    del newcoord

    # translate these new coordinates to pixel positions in the target geometry based on the source's wcs
    pix_new = enmap.sky2pix(shape_source,wcs_source,new_pos)

    return pix_new

def rotate_map(imap,shape_target=None,wcs_target=None,pix_target=None,**kwargs):
    if pix_target is None:
        pix_target = get_rotated_pixels(shape_source,wcs_source,shape_target,wcs_target)
    else:
        assert (shape_target is None) and (wcs_target is None), "Both pix_target and shape_target,wcs_target must not be specified."

    rotmap = enmap.at(imap,pix_target,unit="pix",**kwargs)
    return rotmap
    
                    
### REAL AND FOURIER SPACE ATTRIBUTES

def angmap(shape,wcs,iau=False):
    sgn = -1 if iau else 1
    lmap = enmap.lmap(shape,wcs)
    return sgn*np.arctan2(-lmap[1], lmap[0])

def get_ft_attributes(shape,wcs):
    shape = shape[-2:]
    Ny, Nx = shape
    pixScaleY, pixScaleX = enmap.pixshape(shape,wcs)

    
        
    lx =  2*np.pi  * np.fft.fftfreq( Nx, d = pixScaleX )
    ly =  2*np.pi  * np.fft.fftfreq( Ny, d = pixScaleY )
    
    ix = np.mod(np.arange(Nx*Ny),Nx)
    iy = np.arange(Nx*Ny)//Nx
    
    modlmap = enmap.modlmap(shape,wcs)
    
    theta_map = np.zeros([Ny,Nx])
    theta_map[iy[:],ix[:]] = np.arctan2(ly[iy[:]],lx[ix[:]])


    lxMap, lyMap = np.meshgrid(lx, ly)  # is this the right order?

    return lxMap,lyMap,modlmap,theta_map,lx,ly


def get_real_attributes(shape,wcs):
    Ny, Nx = shape[-2:]
    pixScaleY, pixScaleX = enmap.pixshape(shape,wcs)
    
    return get_real_attributes_generic(Ny,Nx,pixScaleY,pixScaleX)

def get_real_attributes_generic(Ny,Nx,pixScaleY,pixScaleX):
    
    xx =  (np.arange(Nx)-Nx/2.+0.5)*pixScaleX
    yy =  (np.arange(Ny)-Ny/2.+0.5)*pixScaleY
    
    ix = np.mod(np.arange(Nx*Ny),Nx)
    iy = np.arange(Nx*Ny)/Nx
    
    modRMap = np.zeros([Ny,Nx])
    modRMap[iy,ix] = np.sqrt(xx[ix]**2 + yy[iy]**2)
    

    xMap, yMap = np.meshgrid(xx, yy)  # is this the right order?

    return xMap,yMap,modRMap,xx,yy


## MAXLIKE

def diagonal_cov(power2d):
    ny,nx = power2d.shape[-2:]
    assert power2d.ndim==2 or power2d.ndim==4
    if power2d.ndim == 2: power2d = power2d[None,None]
    ncomp = len(power2d)
    
    Cflat = np.zeros((ncomp,ncomp,nx*ny,nx*ny))

    # ncomp=3 at most so let's just for loop it without trying to be clever
    # Sigurd suggests
    # np.einsum("...ii->...i", Cflat)[:] = power2d.reshape(Cflat.shape[:-1])
    # but warns it might break with older numpy versions
    for i in range(ncomp):
        for j in range(ncomp):
            np.fill_diagonal(Cflat[i,j],power2d[i,j].reshape(-1))
    return Cflat.reshape((ncomp,ncomp,ny,nx,ny,nx))


def ncov(shape,wcs,noise_uk_arcmin):
    noise_uK_rad = noise_uk_arcmin*np.pi/180./60.
    normfact = np.sqrt(np.prod(enmap.pixsize(shape,wcs)))
    noise_uK_pixel = noise_uK_rad/normfact
    return np.diag([(noise_uK_pixel)**2.]*np.prod(shape))


def pixcov(shape,wcs,fourier_cov):
    #fourier_cov = fourier_cov.astype(np.float32, copy=False)
    fourier_cov = fourier_cov.astype(np.complex64, copy=False)
    bny,bnx = shape[-2:]
    #from numpy.fft import fft2 as hfft,ifft2 as hifft # TODO: update to fast fft
    from enlib.fft import fft as hfft,ifft as hifft # This doesn't work ValueError:
    # Invalid scheme: The output array and input array dtypes do not correspond to a valid fftw scheme.


    #pcov = hfft((hifft(fourier_cov,axes=(-4,-3))),axes=(-2,-1)).real
    pcov = hfft((hifft(fourier_cov,axes=(-4,-3),normalize=True)),axes=(-2,-1)).real # gotta normalize if using enlib.fft
    return pcov*bnx*bny/enmap.area(shape,wcs)

def get_lnlike(covinv,instamp):
    Npix = instamp.size
    assert covinv.size==Npix**2
    vec = instamp.reshape((Npix,1))
    ans = np.dot(np.dot(vec.T,covinv),vec)
    assert ans.size==1
    return ans[0,0]



def pixcov_sim(shape,wcs,ps,Nsims,seed=None,mean_sub=True,pad=0):
    if pad>0:
        retmap = enmap.pad(enmap.zeros(shape,wcs), pad, return_slice=False, wrap=False)
        oshape,owcs = retmap.shape,retmap.wcs
    else:
        oshape,owcs = shape,wcs
        
    
    mg = MapGen(oshape,owcs,ps)
    np.random.seed(seed)
    umaps = []
    for i in range(Nsims):
        cmb = mg.get_map()
        if mean_sub: cmb -= cmb.mean()

        if pad>0:
            ocmb = enmap.extract(cmb, shape, wcs)
        else:
            ocmb = cmb
        umaps.append(ocmb.ravel())
        
    pixcov = np.cov(np.array(umaps).T)
    return pixcov


## MAP OPERATIONS



def butterworth(ells,ell0,n):
    return 1./(1.+(ells*1./ell0)**(2.*n))


def get_taper(shape,taper_percent = 12.0,pad_percent = 3.0,weight=None):
    Ny,Nx = shape[-2:]
    if weight is None: weight = np.ones(shape[-2:])
    taper = cosine_window(Ny,Nx,lenApodY=int(taper_percent*min(Ny,Nx)/100.),lenApodX=int(taper_percent*min(Ny,Nx)/100.),padY=int(pad_percent*min(Ny,Nx)/100.),padX=int(pad_percent*min(Ny,Nx)/100.))*weight
    w2 = np.mean(taper**2.)
    return taper,w2

def get_taper_deg(shape,wcs,taper_width_degrees = 1.0,pad_width_degrees = 0.,weight=None):
    Ny,Nx = shape[-2:]
    if weight is None: weight = np.ones(shape[-2:])
    res = resolution(shape,wcs)
    pix_apod = int(taper_width_degrees*np.pi/180./res)
    pix_pad = int(pad_width_degrees*np.pi/180./res)
    taper = enmap.enmap(cosine_window(Ny,Nx,lenApodY=pix_apod,lenApodX=pix_apod,padY=pix_pad,padX=pix_pad)*weight,wcs)
    w2 = np.mean(taper**2.)
    return taper,w2


def cosine_window(Ny,Nx,lenApodY=30,lenApodX=30,padY=0,padX=0):
    # Based on a routine by Thibaut Louis
    win=np.ones((Ny,Nx))
    
    i = np.arange(Nx) 
    j = np.arange(Ny)
    ii,jj = np.meshgrid(i,j)

    # ii is array of x indices
    # jj is array of y indices
    # numpy indexes (j,i)

    # xdirection
    if lenApodX>0:
        r=ii.astype(float)-padX
        sel = np.where(ii<=(lenApodX+padX))
        win[sel] = 1./2*(1-np.cos(-np.pi*r[sel]/lenApodX))
        sel = np.where(ii>=((Nx-1)-lenApodX-padX))
        r=((Nx-1)-ii-padX).astype(float)
        win[sel] = 1./2*(1-np.cos(-np.pi*r[sel]/lenApodX))
    # ydirection
    if lenApodY>0:
        r=jj.astype(float)-padY
        sel = np.where(jj<=(lenApodY+padY))
        win[sel] *= 1./2*(1-np.cos(-np.pi*r[sel]/lenApodY))
        sel = np.where(jj>=((Ny-1)-lenApodY-padY))
        r=((Ny-1)-jj-padY).astype(float)
        win[sel] *= 1./2*(1-np.cos(-np.pi*r[sel]/lenApodY))

    win[0:padY,:]=0
    win[:,0:padX]=0
    win[Ny-padY:,:]=0
    win[:,Nx-padX:]=0
    return win

def filter_map(imap,kfilter):
    return enmap.enmap(np.real(ifft(fft(imap,axes=[-2,-1])*kfilter,axes=[-2,-1],normalize=True)) ,imap.wcs)

def gauss_beam(ell,fwhm):
    tht_fwhm = np.deg2rad(fwhm / 60.)
    return np.exp(-(tht_fwhm**2.)*(ell**2.) / (16.*np.log(2.)))

def sigma_from_fwhm(fwhm):
    return fwhm/2./np.sqrt(2.*np.log(2.))

def gauss_beam_real(rs,fwhm):
    """rs in radians ; fwhm in arcmin"""
    tht_fwhm = np.deg2rad(fwhm / 60.)
    sigma = sigma_from_fwhm(tht_fwhm)
    return np.exp(-(rs**2.) / 2./sigma**2.)


def mask_kspace(shape,wcs, lxcut = None, lycut = None, lmin = None, lmax = None):
    output = np.ones(shape[-2:], dtype = int)
    if (lmin is not None) or (lmax is not None): modlmap = enmap.modlmap(shape, wcs)
    if (lxcut is not None) or (lycut is not None): ly, lx = enmap.laxes(shape, wcs, oversample=1)
    if lmin is not None:
        output[np.where(modlmap <= lmin)] = 0
    if lmax is not None:
        output[np.where(modlmap >= lmax)] = 0
    if lxcut is not None:
        output[:,np.where(np.abs(lx) < lxcut)] = 0
    if lycut is not None:
        output[np.where(np.abs(ly) < lycut),:] = 0
    return output

## ILC (MAP-LEVEL AND SPEC-LEVEL)

def silc(kmaps,cinv,response=None):
    """Make a simple internal linear combination (ILC) of given fourier space maps at different frequencies
    and an inverse covariance matrix for its variance.

    From Eq 4 of arXiv:1006.5599
    
    Accepts
    -------

    kmaps -- (nfreq,Ny,Nx) array of beam-deconvolved fourier transforms at each frequency
    cinv -- (nfreq,nfreq,Ny,Nx) array of the inverted covariance matrix
    response -- (nfreq,) array of f_nu response factors. Defaults to unity for CMB estimate.

    Returns
    -------

    Fourier transform of ILC estimate, (Ny,Nx) array 
    """

    response = ilc_def_response(response,cinv)
    
    # Get response^T Cinv kmaps
    weighted = ilc_map_term(kmaps,cinv,response)
    # Get response^T Cinv response
    norm = ilc_comb_a_b(response,response,cinv)
    return np.nan_to_num(weighted/norm)

def cilc(kmaps,cinv,response_a,response_b):
    """Constrained ILC -- Make a constrained internal linear combination (ILC) of given fourier space maps at different frequencies
    and an inverse covariance matrix for its variance. The component of interest is specified through its f_nu response vector
    response_a. The component to explicitly project out is specified through response_b.

    Derived from Eq 18 of arXiv:1006.5599

    Accepts
    -------

    kmaps -- (nfreq,Ny,Nx) array of beam-deconvolved fourier transforms at each frequency
    cinv -- (nfreq,nfreq,Ny,Nx) array of the inverted covariance matrix
    response_a -- (nfreq,) array of f_nu response factors for component of interest.
    response_b -- (nfreq,) array of f_nu response factors for component to project out.

    Returns
    -------

    Fourier transform of ILC estimate, (Ny,Nx) array 
    """
    
    brb = ilc_comb_a_b(response_b,response_b,cinv)
    arb = ilc_comb_a_b(response_a,response_b,cinv)
    arM = ilc_map_term(kmaps,cinv,response_a)
    brM = ilc_map_term(kmaps,cinv,response_b)
    ara = ilc_comb_a_b(response_a,response_a,cinv)

    numer = brb * arM - arb*brM
    norm = (ara*brb-arb**2.)
    return np.nan_to_num(numer/norm)

def ilc_def_response(response,cinv):
    """Default CMB response -- vector of ones"""
    if response is None:
        # assume CMB
        nfreq = cinv.shape[0]
        response = np.ones((nfreq,))
    return response

def ilc_index(ndim):
    """Returns einsum indexing given ndim of cinv.
    If covmat of 1d powers, return single index, else
    return 2 indices for 2D kspace matrix."""
    if ndim==3:
        return "p"
    elif ndim==4:
        return "ij"
    else:
        raise ValueError

def ilc_map_term(kmaps,cinv,response):
    """response^T . Cinv . kmaps """
    return np.einsum('k,kij->ij',response,np.einsum('klij,lij->kij',cinv,kmaps))
    
def silc_noise(cinv,response=None):
    """ Derived from Eq 4 of arXiv:1006.5599"""
    response = ilc_def_response(response,cinv)
    return np.nan_to_num(1./ilc_comb_a_b(response,response,cinv))

def cilc_noise(cinv,response_a,response_b):
    """ Derived from Eq 18 of arXiv:1006.5599 """
    
    brb = ilc_comb_a_b(response_b,response_b,cinv)
    ara = ilc_comb_a_b(response_a,response_a,cinv)
    arb = ilc_comb_a_b(response_a,response_b,cinv)
    bra = ilc_comb_a_b(response_b,response_a,cinv)

    numer = (brb)**2. * ara + (arb)**2.*brb - brb*arb*arb - arb*brb*bra
    denom = (ara*brb-arb**2.)**2.
    return np.nan_to_num(numer/denom)


def ilc_comb_a_b(response_a,response_b,cinv):
    """Return a^T cinv b"""
    pind = ilc_index(cinv.ndim) # either "p" or "ij" depending on whether we are dealing with 1d or 2d power
    return np.einsum('l,l'+pind+'->'+pind,response_a,np.einsum('k,kl'+pind+'->l'+pind,response_b,cinv))


def ilc_empirical_cov(kmaps,bin_edges=None,ndown=16,order=1,fftshift=True,method="isotropic"):
    assert method in ['isotropic','downsample']
    
    assert kmaps.ndim==3
    ncomp = kmaps.shape[0]

    if method=='isotropic':
        modlmap = enmap.modlmap(kmaps[0].shape,kmaps.wcs)
        binner = stats.bin2D(modlmap,bin_edges)
        from scipy.interpolate import interp1d

    
    retpow = np.zeros((ncomp,ncomp,kmaps.shape[-2],kmaps.shape[-1]))
    for i in range(ncomp):
        for j in range(i+1,ncomp):
            retpow[i,j] = np.real(kmaps[i]*kmaps[j].conj())
            if method=='isotropic':
                cents,p1d = binner.bin(retpow[i,j])
                retpow[i,j] = interp1d(cents,p1d,fill_value="extrapolate",bounds_error=False)(modlmap)
            retpow[j,i] = retpow[i,j].copy()

    if method=='isotropic':
        return retpow
    elif method=='downsample':
        return downsample_power(retpow.shape,kmaps[0].wcs,retpow,ndown=ndown,order=order,exp=None,fftshift=fftshift,fft=False,logfunc=lambda x: x,ilogfunc=lambda x: x,fft_up=False)


def ilc_cov(ells,cmb_ps,kbeams,freqs,noises,components,fnoise,plot=False,plot_save=None,kmask=None):
    """
    ells -- either 1D or 2D fourier wavenumbers
    cmb_ps -- Theory C_ell_TT in 1D or 2D fourier space
    kbeams -- 1d or 2d beam transforms
    freqs -- array of floats with frequency bandpasses
    noises -- 1d, 2d or float noise powers (in uK^2-radian^2)
    components -- list of strings representing foreground components recognized by fgGenerator
    fnoise -- A szar.foregrounds.fgNoises object (or derivative) containing foreground power definitions

    Returns beam-deconvolved covariance matrix
    """

    kmask = np.ones(ells.shape,dtype=np.int) if kmask is None else kmask
    nfreqs = len(noises)
    if cmb_ps.ndim==2:
        cshape = (nfreqs,nfreqs,1,1)
    elif cmb_ps.ndim==1:
        cshape = (nfreqs,nfreqs,1)
    else:
        raise ValueError

    Covmat = np.tile(cmb_ps,cshape)

    if plot:
        pl = io.Plotter(yscale='log',ylabel="$\\ell^2 C_{\\ell}$",xlabel="$\\ell$")
        pl.add(ells,cmb_ps*ells**2.,color='k',lw=3)
    for i,(kbeam1,freq1,noise1) in enumerate(zip(kbeams,freqs,noises)):
        for j,(kbeam2,freq2,noise2) in enumerate(zip(kbeams,freqs,noises)):
            print("Populating covariance for ",freq1,"x",freq2)
            if i==j:
                instnoise = np.nan_to_num(noise1/kbeam1**2.)
                instnoise[kmask==0] = np.inf
                Covmat[i,j,:] += instnoise
                if plot:
                    pl.add(ells,instnoise*ells**2.,lw=2,ls="--",label=str(freq1))

            for component in components:
                fgnoise = fnoise.get_noise(component,freq1,freq2,ells)
                Covmat[i,j,:] += fgnoise
                if plot:
                    pl.add(ells,fgnoise*ells**2.,lw=2,alpha=0.5,label=component+"_"+str(freq1)+"_"+str(freq2))
    if plot:
        pl._ax.set_xlim(0,6000)
        pl._ax.set_ylim(1,1e5)
        pl.legend(loc='upper left',labsize=10)
        pl.done(plot_save)

    return Covmat

def ilc_cinv(ells,cmb_ps,kbeams,freqs,noises,components,fnoise,plot=False,plot_save=None,eigpow=True):
    """
    ells -- either 1D or 2D fourier wavenumbers
    cmb_ps -- Theory C_ell_TT in 1D or 2D fourier space
    kbeams -- 1d or 2d beam transforms
    freqs -- array of floats with frequency bandpasses
    noises -- 1d, 2d or float noise powers (in uK^2-radian^2)
    components -- list of strings representing foreground components recognized by fgGenerator
    fnoise -- A szar.foregrounds.fgNoises object (or derivative) containing foreground power definitions

    Returns beam-deconvolved inv covariance matrix
    """
    Covmat = ilc_cov(ells,cmb_ps,kbeams,freqs,noises,components,fnoise,plot,plot_save)
    print("Inverting covariance...")

    if eigpow:
        from enlib import utils
        return utils.eigpow(Covmat, -1.,axes=[0,1])
    else:
        cinv = np.linalg.inv(Covmat.T).T
        return cinv


def minimum_ell(shape,wcs):
    """
    Returns the lowest angular wavenumber of an ndmap
    rounded down to the nearest integer.
    """
    modlmap = enmap.modlmap(shape,wcs)
    min_ell = modlmap[modlmap>0].min()
    return int(min_ell)



def resolution(shape,wcs):
    res = np.min(np.abs(enmap.extent(shape,wcs))/shape[-2:])
    return res


def inpaint_cg(imap,rand_map,mask,power2d,eps=1.e-8):

    """
    by Thibaut Louis

    imap  -- masked map
    rand_map  -- random map with same power
    mask -- mask
    power2d -- 2d S+N power : IMPORTANT, this must be non-zero up to pixel scale
    eps

    """

    assert imap.ndim==2
    nyside,nxside = imap.shape
    
    def apply_px_c_inv_px(my_map):
        
        my_map.shape=(nyside,nxside)
        #apply x_proj
        my_new_map=(1-mask)*my_map
        # change to Fourrier representation
        a_l = fft(my_new_map,axes=[-2,-1])
        # apply inverse power spectrum
        a_l=a_l*1/power2d
        # change back to pixel representation
        my_new_map = ifft(a_l,normalize=True,axes=[-2,-1])
        #Remove the imaginary part
        my_new_map=my_new_map.real
        # apply x_proj
        my_new_map=(1-mask)*my_new_map
        #Array to vector
        my_new_map.shape=(nxside*nyside,)
        my_map.shape=(nxside*nyside,)
        return(my_new_map)
    
    def apply_px_c_inv_py(my_map):
        # apply y_proj
        my_map.shape=(nyside,nxside)
        my_new_map=mask*my_map
        # change to Fourrier representation
        a_l = fft(my_new_map,axes=[-2,-1])
        # apply inverse power spectrum
        a_l=a_l*1/power2d
        # change back to pixel representation
        my_new_map = ifft(a_l,normalize=True,axes=[-2,-1])
        #Remove the imaginary part
        my_new_map=my_new_map.real
        # apply x_proj
        my_new_map=(1-mask)*my_new_map
        #Array to vector
        my_new_map.shape=(nxside*nyside,)
        return(my_new_map)
    
    b=-apply_px_c_inv_py(imap-rand_map)
    
    #Number of iterations
    i_max=2000
    
    #initial value of x
    x=b
    i=0
    
    r=b-apply_px_c_inv_px(x)
    d=r
    
    delta_new=np.inner(r,r)
    delta_o=delta_new
    
    delta_array=np.zeros(shape=(i_max))
    
    while i<i_max and delta_new > eps**2*delta_o:
        # print ("")
        # print ("number of iterations:", i)
        # print ("")
        # print ("eps**2*delta_o=",eps**2*delta_o)
        # print ("")
        # print ("delta new=",delta_new)
        
        q=apply_px_c_inv_px(d)
        alpha=delta_new/(np.inner(d,q))
        x=x+alpha*d
        
        if i/50.<np.int(i/50):
            
            r=b-apply_px_c_inv_px(x)
        else:
            r=r-alpha*q
        
        delta_old=delta_new
        delta_new=np.inner(r,r)
        beta=delta_new/delta_old
        d=r+beta*d
        i=i+1
    
    #print "delta_o=", delta_o
    #print "delta_new=", delta_new
    
    x.shape=(nyside,nxside)
    x_old=x
    x=x+rand_map*(1-mask)
    complete=imap*mask
    rebuild_map=complete+x
    print("Num iterations : ",i)
    return rebuild_map


## WORKING WITH DATA

class DataNoise(object):

    def __init__(self,splits,wmaps,taper):

        h0 = wmaps[0]
        ht = np.zeros(h0.shape)
        for h1 in wmaps:
            ht[h1!=0] += (h1[h1!=0]**-2)
        ht[ht!=0] = 1./ht[ht!=0]


class NoiseModel(object):
    # Deprecated?

    def __init__(self,splits=None,wmap=None,mask=None,kmask=None,directory=None,spec_smooth_width=2.,skip_beam=True,skip_mask=True,skip_kmask=True,skip_cross=True,iau=False):
        """
        shape, wcs for geometry
        unmasked splits
        hit counts wmap
        real-space mask that must include a taper. Can be 3-dimensional if Q/U different from I.
        k-space kmask
        """

        if directory is not None:
            self._load(directory,skip_beam,skip_mask,skip_kmask,skip_cross)
        else:
            
            shape = splits[0].shape
            wcs = splits[0].wcs

        
            if wmap is None: wmap = enmap.ones(shape[-2:],wcs)
            if mask is None: mask = np.ones(shape[-2:])
            if kmask is None: kmask = np.ones(shape[-2:])

            wmap = enmap.ndmap(wmap,wcs)

            osplits = [split*mask for split in splits]
            fc = FourierCalc(shape,wcs,iau)
            n2d, p2d = noise_from_splits(osplits,fc)
            del osplits
            del splits
            w2 = np.mean(mask**2.)
            n2d *= (1./w2)
            p2d *= (1./w2)

            n2d = np.fft.ifftshift(enmap.smooth_spectrum(np.fft.fftshift(n2d), kernel="gauss", weight="mode", width=spec_smooth_width))
            self.spec_smooth_width = spec_smooth_width
            ncomp = shape[0] if len(shape)>2 else 1
            
            self.cross2d = p2d
            self.cross2d *= kmask
            n2d *= kmask
            self.noise2d = n2d.reshape((ncomp,ncomp,shape[-2],shape[-1]))
            self.mask = mask
            self.kmask = kmask
            self.wmap = wmap
            self.shape = shape
            self.wcs = wcs
        self.ngen = MapGen(self.shape,self.wcs,self.noise2d)
        # self.noise_modulation = 1./np.sqrt(self.wmap)/np.sqrt(np.mean((1./self.wmap)))
        wt = 1./np.sqrt(self.wmap)
        wtw2 = np.mean(1./wt**2.)
        self.noise_modulation = wt*np.sqrt(wtw2)


    def _load(self,directory,skip_beam=True,skip_mask=True,skip_kmask=True,skip_cross=True):

        self.wmap = enmap.read_hdf(directory+"/wmap.hdf")
        
        self.wcs = self.wmap.wcs
        self.noise2d = np.load(directory+"/noise2d.npy")
        if not(skip_mask): self.mask = enmap.read_hdf(directory+"/mask.hdf")
        if not(skip_cross): self.cross2d = np.load(directory+"/cross2d.npy")
        if not(skip_beam): self.kbeam2d = np.load(directory+"/kbeam2d.npy")
        if not(skip_kmask): self.kmask = np.load(directory+"/kmask.npy")
        loadnum = np.loadtxt(directory+"/spec_smooth_width.txt")
        assert loadnum.size==1
        self.spec_smooth_width = float(loadnum.ravel()[0])

        loadnum = np.loadtxt(directory+"/shape.txt")
        self.shape = tuple([int(x) for x in loadnum.ravel()])

    def save(self,directory):
        io.mkdir(directory)
        
        
        enmap.write_hdf(directory+"/wmap.hdf",self.wmap)
        enmap.write_hdf(directory+"/mask.hdf",self.mask)
        np.save(directory+"/noise2d.npy",self.noise2d)
        np.save(directory+"/cross2d.npy",self.cross2d)
        np.save(directory+"/kmask.npy",self.kmask)
        try: np.save(directory+"/kbeam2d.npy",self.kbeam2d)
        except: pass
        np.savetxt(directory+"/spec_smooth_width.txt",np.array(self.spec_smooth_width).reshape((1,1)))
        np.savetxt(directory+"/shape.txt",np.array(self.shape))


        
        

    def get_noise_sim(self,seed=None,noise_mod=True):
        nval = self.noise_modulation if noise_mod else 1.
        return self.ngen.get_map(seed=seed,scalar=True) * nval
        
    def add_beam_1d(self,ells,beam_1d_transform):
        modlmap = enmap.modlmap(self.shape[-2:],self.wcs)
        self.kbeam2d = interp1d(ells,beam_1d_transform,bounds_error=False,fill_value=0.)(modlmap)
    def add_beam_2d(self,beam_2d_transform):
        assert self.shape[-2:]==beam_2d_transform.shape
        self.kbeam2d = beam_2d_transform
    
def noise_from_splits(splits,fourier_calc=None,nthread=0,do_cross=True):
    """
    Calculate noise power spectra by subtracting cross power of splits 
    from autopower of splits. Optionally calculate cross power spectra
    of T,E,B from I,Q,U.

    splits -- (nsplits,ncomp,Ny,Nx) arrays

    ncomp can be 1 for T only, or 3 for I,Q,U
    ncomp could be > 3 for e.g. I1,Q1,U1,I2,Q2,U2 for 2 arrays

    """

    try:
        wcs = splits.wcs
    except:
        wcs = splits[0].wcs
        
    splits = enmap.enmap(np.asarray(splits),wcs).astype(np.float32)
    assert splits.ndim==3 or splits.ndim==4
    if splits.ndim == 3: splits = splits[:,None,:,:]
    ncomp = splits.shape[1]
    ndim = splits.ndim
        
    if fourier_calc is None:
        shape = splits.shape[-3:] if do_cross else splits.shape[-2:]
        fourier_calc = FourierCalc(shape,wcs)
    
    Nsplits = splits.shape[0]

    if do_cross: assert ncomp==3 or ncomp==1


    # Get fourier transforms of I,Q,U
    ksplits = [fourier_calc.iqu2teb(split, nthread=nthread, normalize=False, rot=False) for split in splits]
    del splits
    
    if do_cross:
        kteb_splits = []
        # Rotate I,Q,U to T,E,B for cross power (not necssary for noise)
        for ksplit in ksplits:
            kteb_splits.append( ksplit.copy())
            if (ndim==3 and ncomp==3):
                kteb_splits[-1][...,-2:,:,:] = enmap.map_mul(fourier_calc.rot, kteb_splits[-1][...,-2:,:,:])
            
    # get auto power of I,Q,U
    auto = 0.
    for ksplit in ksplits:
        auto += fourier_calc.power2d(kmap=ksplit,dtype=np.float32)[0].astype(np.float32)
    auto /= Nsplits

    # do cross powers of I,Q,U
    Ncrosses = (Nsplits*(Nsplits-1)/2)
    cross = 0.
    for i in range(len(ksplits)):
        for j in range(i+1,len(ksplits)):
            cross += fourier_calc.power2d(kmap=ksplits[i],kmap2=ksplits[j],dtype=np.float32)[0].astype(np.float32)
    cross /= Ncrosses
        
    if do_cross:
        # do cross powers of T,E,B
        cross_teb = 0.
        for i in range(len(ksplits)):
            for j in range(i+1,len(ksplits)):
                cross_teb += fourier_calc.power2d(kmap=kteb_splits[i],kmap2=kteb_splits[j],dtype=np.float32)[0].astype(np.float32)
        cross_teb /= Ncrosses
    else:
        cross_teb = None
    del ksplits

    # get noise model for I,Q,U
    noise = (auto-cross)/Nsplits

    # return I,Q,U noise model and T,E,B cross-power
    return noise,cross_teb


### FULL SKY

class HealpixProjector(object):
    def __init__(self,shape,wcs,rot=None,ncomp=1):
        from enlib import coordinates
        self.pmap = enmap.posmap(shape, wcs)
        
        assert ncomp == 1 or ncomp == 3, "Only 1 or 3 components supported"
        pmap = enmap.posmap(shape, wcs)
        
        if rot:
            # Rotate by displacing coordinates and then fixing the polarization
            print("Computing pixel positions")
            if rot:
                print("Computing rotated positions")
                s1,s2 = rot.split(",")
                opos = coordinates.transform(s2, s1, pmap[::-1], pol=ncomp==3)
                pmap[...] = opos[1::-1]
                if len(opos) == 3: self.psi = -opos[2].copy()
                del opos
        self.pmap = pmap
        self.ncomp = ncomp
        self.rot = rot
        
    def project(self,ihealmap=None,hpmap=None,unit=1,lmax=0,first=0,return_hp=False):
        from enlib import sharp, coordinates, curvedsky
        import healpy as hp

        dtype = np.float64
        ctype = np.result_type(dtype,0j)
        # Read the input maps
        print("Reading " + str(ihealmap))
        hpmap = hp.read_map(ihealmap, field=tuple(range(first,first+self.ncomp))) if hpmap is None else hpmap
        m = np.atleast_2d(hpmap).astype(dtype)
        if unit != 1: m /= unit
        # Prepare the transformation
        print("Preparing SHT")
        nside = hp.npix2nside(m.shape[1])
        lmax  = lmax or 3*nside
        minfo = sharp.map_info_healpix(nside)
        ainfo = sharp.alm_info(lmax)
        sht   = sharp.sht(minfo, ainfo)
        alm   = np.zeros((self.ncomp,ainfo.nelem), dtype=ctype)
        # Perform the actual transform
        print("T -> alm")
        print( m.dtype, alm.dtype)
        sht.map2alm(m[0], alm[0])
        if self.ncomp == 3:
            print("P -> alm")
            sht.map2alm(m[1:3],alm[1:3], spin=2)

        print("Projecting")
        res  = curvedsky.alm2map_pos(alm, self.pmap)
        if self.rot and self.ncomp==3:
            print("Rotating polarization vectors")
            res[1:3] = enmap.rotate_pol(res[1:3], self.psi)

        if return_hp:
            return res,m
        else:
            return res
        
def enmap_from_healpix_file(ihealmap,shape,wcs,ncomp=1,unit=1,lmax=0,rot_method="not-alm",rot=None,first=0):
    from enlib import utils, sharp, coordinates, curvedsky
    import healpy as hp
    
    # equatorial to galactic euler zyz angles
    euler = np.array([57.06793215,  62.87115487, -167.14056929])*utils.degree

    
    assert ncomp == 1 or ncomp == 3, "Only 1 or 3 components supported"
    dtype = np.float64
    ctype = np.result_type(dtype,0j)
    # Read the input maps
    print("Reading " + ihealmap)
    m = np.atleast_2d(hp.read_map(ihealmap, field=tuple(range(first,first+ncomp)))).astype(dtype)
    if unit != 1: m /= unit
    # Prepare the transformation
    print("Preparing SHT")
    nside = hp.npix2nside(m.shape[1])
    lmax  = lmax or 3*nside
    minfo = sharp.map_info_healpix(nside)
    ainfo = sharp.alm_info(lmax)
    sht   = sharp.sht(minfo, ainfo)
    alm   = np.zeros((ncomp,ainfo.nelem), dtype=ctype)
    # Perform the actual transform
    print("T -> alm")
    print( m.dtype, alm.dtype)
    sht.map2alm(m[0], alm[0])
    if ncomp == 3:
        print("P -> alm")
        sht.map2alm(m[1:3],alm[1:3], spin=2)
    del m


    if rot and rot_method != "alm":
        # Rotate by displacing coordinates and then fixing the polarization
        print("Computing pixel positions")
        pmap = enmap.posmap(shape, wcs)
        if rot:
            print("Computing rotated positions")
            s1,s2 = rot.split(",")
            opos = coordinates.transform(s2, s1, pmap[::-1], pol=ncomp==3)
            pmap[...] = opos[1::-1]
            if len(opos) == 3: psi = -opos[2].copy()
            del opos
        print("Projecting")
        res  = curvedsky.alm2map_pos(alm, pmap)
        if rot and ncomp==3:
            print("Rotating polarization vectors")
            res[1:3] = enmap.rotate_pol(res[1:3], psi)
    else:
        # We will project directly onto target map if possible
        if rot:
            print("Rotating alms")
            s1,s2 = rot.split(",")
            if s1 != s2:
                # Note: rotate_alm does not actually modify alm
                # if it is single precision
                if s1 == "gal" and (s2 == "equ" or s2 == "cel"):
                    hp.rotate_alm(alm, euler[0], euler[1], euler[2])
                elif s2 == "gal" and (s1 == "equ" or s1 == "cel"):
                    hp.rotate_alm(alm,-euler[2],-euler[1],-euler[0])
                else:
                    raise NotImplementedError
        print("Projecting")
        res = enmap.zeros((len(alm),)+shape[-2:], wcs, dtype)
        res = curvedsky.alm2map(alm, res)
    return res

# def enmap_from_healpix_alms(shape,wcs,hp_map_file=None,hp_map=None,ncomp=1,lmax=0,rot="gal,equ",rot_method="alm"):
#         """Project a healpix map to an enmap of chosen shape and wcs. The wcs
#         is assumed to be in equatorial (ra/dec) coordinates. If the healpix map
#         is in galactic coordinates, this can be specified by hp_coords, and a
#         slow conversion is done. No coordinate systems other than equatorial
#         or galactic are currently supported. Only intensity maps are supported.
#         If interpolate is True, bilinear interpolation using 4 nearest neighbours
#         is done.

#         shape -- 2-tuple (Ny,Nx)
#         wcs -- enmap wcs object in equatorial coordinates
#         hp_map -- array-like healpix map
#         hp_coords -- "galactic" to perform a coordinate transform, "fk5","j2000" or "equatorial" otherwise
#         interpolate -- boolean
        
#         """
        
#         import healpy
#         from enlib import coordinates, curvedsky, sharp, utils

#         # equatorial to galactic euler zyz angles
#         euler = np.array([57.06793215,  62.87115487, -167.14056929])*utils.degree

#         # If multiple templates are specified, the output file is
#         # interpreted as an output directory.

#         print("Loading map...")
#         assert ncomp == 1 or ncomp == 3, "Only 1 or 3 components supported"
#         dtype = np.float64
#         ctype = np.result_type(dtype,0j)
#         # Read the input maps
#         if hp_map_file is not None:
#             print(hp_map_file)
#             m = np.atleast_2d(healpy.read_map(hp_map_file, field=tuple(range(0,ncomp)))).astype(dtype)
#         else:
#             assert hp_map is not None
#             m = np.atleast_2d(hp_map).astype(dtype)

#         # Prepare the transformation
#         print("SHT prep...")

#         nside = healpy.npix2nside(m.shape[1])
#         lmax  = lmax or 3*nside
#         minfo = sharp.map_info_healpix(nside)
#         ainfo = sharp.alm_info(lmax)
#         sht   = sharp.sht(minfo, ainfo)
#         alm   = np.zeros((ncomp,ainfo.nelem), dtype=ctype)
#         # Perform the actual transform
#         print("SHT...")
#         sht.map2alm(m[0], alm[0])
        
#         if ncomp == 3:
#                 sht.map2alm(m[1:3],alm[1:3], spin=2)
#         del m


#         if rot and rot_method != "alm":
#                 print("rotate...")
#                 pmap = posmap(shape, wcs)
#                 s1,s2 = rot.split(",")
#                 opos = coordinates.transform(s2, s1, pmap[::-1], pol=ncomp==3)
#                 pmap[...] = opos[1::-1]
#                 if len(opos) == 3: psi = -opos[2].copy()
#                 del opos
#                 res  = curvedsky.alm2map_pos(alm, pmap)
#                 if ncomp==3:
#                         res[1:3] = rotate_pol(res[1:3], psi)
#         else:
#                 print(" alm rotate...")
#                 # We will project directly onto target map if possible
#                 if rot:
#                         s1,s2 = rot.split(",")
#                         if s1 != s2:
#                                 print("rotating alm...")
#                                 # Note: rotate_alm does not actually modify alm
#                                 # if it is single precision
#                                 if s1 == "gal" and (s2 == "equ" or s2 == "cel"):
#                                         healpy.rotate_alm(alm, euler[0], euler[1], euler[2])
#                                 elif s2 == "gal" and (s1 == "equ" or s1 == "cel"):
#                                         healpy.rotate_alm(alm,-euler[2],-euler[1],-euler[0])
#                                 else:
#                                         raise NotImplementedError
#                         print("done rotating alm...")
#                 res = enmap.zeros((len(alm),)+shape[-2:], wcs, dtype)
#                 res = curvedsky.alm2map(alm, res)
#         return res


# def enmap_from_healpix(shape,wcs,hp_map,hp_coords="galactic",interpolate=True):
#         """Project a healpix map to an enmap of chosen shape and wcs. The wcs
#         is assumed to be in equatorial (ra/dec) coordinates. If the healpix map
#         is in galactic coordinates, this can be specified by hp_coords, and a
#         slow conversion is done. No coordinate systems other than equatorial
#         or galactic are currently supported. Only intensity maps are supported.
#         If interpolate is True, bilinear interpolation using 4 nearest neighbours
#         is done.

#         shape -- 2-tuple (Ny,Nx)
#         wcs -- enmap wcs object in equatorial coordinates
#         hp_map -- array-like healpix map
#         hp_coords -- "galactic" to perform a coordinate transform, "fk5","j2000" or "equatorial" otherwise
#         interpolate -- boolean
        
#         """
        
#         import healpy as hp
#         from astropy.coordinates import SkyCoord
#         import astropy.units as u


#         eq_coords = ['fk5','j2000','equatorial']
#         gal_coords = ['galactic']
        
#         imap = enmap.zeros(shape,wcs)
#         Ny,Nx = shape

#         pixmap = enmap.pixmap(shape,wcs)
#         y = pixmap[0,...].T.ravel()
#         x = pixmap[1,...].T.ravel()
#         posmap = enmap.posmap(shape,wcs)

#         ph = posmap[1,...].T.ravel()
#         th = posmap[0,...].T.ravel()

#         if hp_coords.lower() not in eq_coords:
#                 # This is still the slowest part. If there are faster coord transform libraries, let me know!
#                 assert hp_coords.lower() in gal_coords
#                 gc = SkyCoord(ra=ph*u.degree, dec=th*u.degree, frame='fk5')
#                 gc = gc.transform_to('galactic')
#                 phOut = gc.l.deg* np.pi/180.
#                 thOut = gc.b.deg* np.pi/180.
#         else:
#                 thOut = th
#                 phOut = ph

#         thOut = np.pi/2. - thOut #polar angle is 0 at north pole

#         # Not as slow as you'd expect
#         if interpolate:
#                 imap[y,x] = hp.get_interp_val(hp_map, thOut, phOut)
#         else:
#                 ind = hp.ang2pix( hp.get_nside(hp_map), thOut, phOut )
#                 imap[:] = 0.
#                 imap[[y,x]]=hp_map[ind]

                
                
#         return enmap.ndmap(imap,wcs)




def cutout_gnomonic(map,rot=None,coord=None,
             xsize=200,ysize=None,reso=1.5,
             nest=False,remove_dip=False,
             remove_mono=False,gal_cut=0,
             flip='astro'):
    """Obtain a cutout from a healpix map (given as an array) in Gnomonic projection.

    Derivative of healpy.visufunc.gnomonic

    Parameters
    ----------
    map : array-like
      The map to project, supports masked maps, see the `ma` function.
    rot : scalar or sequence, optional
      Describe the rotation to apply.
      In the form (lon, lat, psi) (unit: degrees) : the point at
      longitude *lon* and latitude *lat* will be at the center. An additional rotation
      of angle *psi* around this direction is applied.
    coord : sequence of character, optional
      Either one of 'G', 'E' or 'C' to describe the coordinate
      system of the map, or a sequence of 2 of these to rotate
      the map from the first to the second coordinate system.
    xsize : int, optional
      The size of the image. Default: 200
    ysize : None or int, optional
      The size of the image. Default: None= xsize
    reso : float, optional
      Resolution (in arcmin). Default: 1.5 arcmin
    nest : bool, optional
      If True, ordering scheme is NESTED. Default: False (RING)
    flip : {'astro', 'geo'}, optional
      Defines the convention of projection : 'astro' (default, east towards left, west towards right)
      or 'geo' (east towards roght, west towards left)
    remove_dip : bool, optional
      If :const:`True`, remove the dipole+monopole
    remove_mono : bool, optional
      If :const:`True`, remove the monopole
    gal_cut : float, scalar, optional
      Symmetric galactic cut for the dipole/monopole fit.
      Removes points in latitude range [-gal_cut, +gal_cut]
    

    See Also
    --------
    gnomview, mollview, cartview, orthview, azeqview
    """
    import pylab
    import healpy as hp
    import healpy.projaxes as PA

    margins = (0.075,0.05,0.075,0.05)
    extent = (0.0,0.0,1.0,1.0)
    extent = (extent[0]+margins[0],
              extent[1]+margins[1],
              extent[2]-margins[2]-margins[0],
              extent[3]-margins[3]-margins[1])
    f=pylab.figure(0,figsize=(5.5,6))
    map = hp.pixelfunc.ma_to_array(map)
    ax=PA.HpxGnomonicAxes(f,extent,coord=coord,rot=rot,
                          format="%.3g",flipconv=flip)
    if remove_dip:
        map=hp.pixelfunc.remove_dipole(map,gal_cut=gal_cut,nest=nest,copy=True)
    elif remove_mono:
        map=hp.pixelfunc.remove_monopole(map,gal_cut=gal_cut,nest=nest,copy=True)
    img = ax.projmap(map,nest=nest,coord=coord,
               xsize=xsize,ysize=ysize,reso=reso)

    pylab.close(f)
    return img


def whiteNoise2D(noiseLevels,beamArcmin,modLMap,TCMB = 2.7255e6,lknees=None,alphas=None,beamFile=None, \
                 noiseFuncs=None):
    # Returns 2d map noise in units of uK**0.
    # Despite the name of the function, there are options to add
    # a simplistic atmosphere noise model

    # If no atmosphere is specified, set lknee to zero and alpha to 1
    if lknees is None:
        lknees = (np.array(noiseLevels)*0.).tolist()
    if alphas is None:
        alphas = (np.array(noiseLevels)*0.+1.).tolist()

    # we'll loop over it, so make it a list if nothing is specified
    if noiseFuncs is None: noiseFuncs = [None]*len(noiseLevels)

        
    # if one of the noise files is not specified, we will need a beam
    if None in noiseFuncs:
        
        if beamFile is not None:
            ell, f_ell = np.transpose(np.loadtxt(beamFile))[0:2,:]
            filt = 1./(np.array(f_ell)**2.)
            bfunc = interp1d(ell,f_ell,bounds_error=False,fill_value=np.inf)
            filt2d = bfunc(modLMap)
        else:
            Sigma = beamArcmin *np.pi/60./180./ np.sqrt(8.*np.log(2.))  # radians
            filt2d = np.exp(-(modLMap**2.)*Sigma*Sigma)

    retList = []

    for noiseLevel,lknee,alpha,noiseFunc in zip(noiseLevels,lknees,alphas,noiseFuncs):
        if noiseFunc is not None:
            retList.append(noiseFunc(modLMap))
        else:
            noiseForFilter = (np.pi / (180. * 60.))**2.  * noiseLevel**2. / TCMB**2.  
            if lknee>1.e-3:
                atmFactor = (lknee*np.nan_to_num(1./modLMap))**(-alpha)
            else:
                atmFactor = 0.
                
            with np.errstate(divide='ignore'):
                retList.append(noiseForFilter*(atmFactor+1.)*np.nan_to_num(1./filt2d.copy()))
    return retList


### INTERFACES WITH EXPERIMENTS



class ACTMapReader(object):

    def __init__(self,map_root,beam_root,config_yaml_path):

        with open(config_yaml_path, 'r') as ymlfile:
            self._cfg = yaml.load(ymlfile,Loader=yaml.BaseLoader)

        self.map_root = map_root #self._cfg['map_root']
        self.beam_root = beam_root #self._cfg['beam_root']

        
        self.boxes = {}
        for key in self._cfg['patches']:
            self.boxes[key] = bounds_from_list(io.list_from_string(self._cfg['patches'][key]))


    def sel_from_region(self,region,shape=None,wcs=None):
        if shape is None: shape = self.shape
        if wcs is None: wcs = self.wcs
        if region is None:
            selection = None
        elif isinstance(region, six.string_types):
            selection = self.boxes[region] #enmap.slice_from_box(shape,wcs,self.boxes[region])
        else:
            selection = region #enmap.slice_from_box(shape,wcs,region)
        return selection
    
    def patch_bounds(self,patch):
        return (np.array([float(x) for x in self._cfg['patches'][patch].split(',')])*np.pi/180.).reshape((2,2))
        


class SigurdCoaddReader(ACTMapReader):
    
    def __init__(self,map_root,beam_root,config_yaml_path):
        ACTMapReader.__init__(self,map_root,beam_root,config_yaml_path)
        eg_file = self._fstring(split=-1,freq="150",day_night="daynight",planck=True)
        self.shape,self.wcs = enmap.read_fits_geometry(eg_file)


    def _config_tag(self,freq,day_night,planck):
        planckstr = "_planck" if planck else ""
        return freq+planckstr+"_"+day_night


    def get_ptsrc_mask(self,region=None):
        selection = self.sel_from_region(region)
        fstr = self.map_root+"s16/coadd/pointSourceMask_full_all.fits"
        fmap = enmap.read_fits(fstr,box=selection)
        return fmap
    
    def get_survey_mask(self,region=None):
        selection = self.sel_from_region(region)
        self.map_root+"s16/coadd/surveyMask_full_all.fits"
        fmap = enmap.read_fits(fstr,box=selection)
        return fmap
    
    def get_map(self,split,freq="150",day_night="daynight",planck=True,region=None,weight=False,get_identifier=False):

        
        fstr = self._fstring(split,freq,day_night,planck,weight)
        cal = float(self._cfg['coadd'][self._config_tag(freq,day_night,planck)]['cal']) if not(weight) else 1.

        selection = self.sel_from_region(region)
        fmap = enmap.read_fits(fstr,box=selection)*np.sqrt(cal)

        if get_identifier:
            identifier = '_'.join(map(str,[freq,day_night,"planck",planck]))
            return fmap,identifier
        else:
            return fmap
        

    def _fstring(self,split,freq="150",day_night="daynight",planck=True,weight=False):
        # Change this function if the map naming scheme changes
        splitstr = "" if split<0 or split>3 else "_2way_"+str(split)
        weightstr = "div" if weight else "map"
        return self.map_root+"s16/coadd/f"+freq+"_"+day_night+"_all"+splitstr+"_"+weightstr+"_mono.fits"


    def get_beam(self,freq="150",day_night="daynight",planck=True):
        beam_file = self.beam_root+self._cfg['coadd'][self._config_tag(freq,day_night,planck)]['beam']
        ls,bells = np.loadtxt(beam_file,usecols=[0,1],unpack=True)
        return ls, bells


class SigurdMR2Reader(ACTMapReader):
    
    def __init__(self,map_root,beam_root,config_yaml_path):
        ACTMapReader.__init__(self,map_root,beam_root,config_yaml_path)
        eg_file = self._fstring(split=-1,season="s15",array="pa1",freq="150",day_night="night")
        self.shape,self.wcs = enmap.read_fits_geometry(eg_file)

    def get_map(self,split,season,array,freq="150",day_night="night",region=None,weight=False,get_identifier=False):

        
        patch="boss"
        fstr = self._fstring(split,season,array,freq,day_night,weight)
        cal = float(self._cfg[season][array][freq][patch][day_night]['cal']) if not(weight) else 1.
        selection = self.sel_from_region(region)
        fmap = enmap.read_fits(fstr,box=selection)*np.sqrt(cal)

        if weight:
            ndim = fmap.ndim
            if ndim==4: fmap = fmap[0,0]
            if ndim==3: fmap = fmap[0]
            

        if get_identifier:
            identifier = '_'.join(map(str,[freq,day_night,"planck",planck]))
            return fmap,identifier
        else:
            return fmap
        
    def _fstring(self,split,season,array,freq="150",day_night="night",weight=False):
        # Change this function if the map naming scheme changes
        splitstr = "_4way_tot_" if split<0 or split>3 else "_4way_"+str(split)+"_"
        weightstr = "div" if weight else "map0500"
        return self.map_root+"mr2/"+season+"/boss_north/"+season+"_boss_"+array+"_f"+freq.zfill(3)+"_"+day_night+"_nohwp"+splitstr+"sky_"+weightstr+"_mono.fits"


    def get_beam(self,season,array,freq="150",day_night="night"):
        patch = "boss"
        beam_file = self.beam_root+self._cfg[season][array][freq][patch][day_night]['beam']
        ls,bells = np.loadtxt(beam_file,usecols=[0,1],unpack=True)
        return ls, bells

    
class SimoneMR2Reader(ACTMapReader):
    
    def __init__(self,map_root,beam_root,config_yaml_path,patch):
        ACTMapReader.__init__(self,map_root,beam_root,config_yaml_path)
        self.patch = patch
        #eg_file = self._fstring(split=-1,season="s15" if (patch=="deep56" or patch=="deep8") else "s13",array="pa1",freq="150",day_night="night",pol="I")
        eg_file = self._fstring(split=-1,season="s14" if (patch=="deep56" or patch=="deep8") else "s13",array="pa2" if (patch=="deep56" or patch=="deep8") else "pa1",freq="150",day_night="night",pol="srcfree_I")
        self.shape,self.wcs = enmap.read_fits_geometry(eg_file)
        
    def get_beam(self,season,array,freq="150",day_night="night"):
        patch = self.patch
        beam_file = self.beam_root+self._cfg[season][array][freq][patch][day_night]['beam']
        ls,bells = np.loadtxt(beam_file,usecols=[0,1],unpack=True)
        return ls, bells
    def get_map(self,split,season,array,freq="150",day_night="night",full_map=True,weight=False,get_identifier=False,t_only=False,box=None):
        patch = self.patch
        maps = []
        maplist = ['srcfree_I','Q','U'] if not(t_only) else ['srcfree_I']
        for pol in maplist if not(weight) else [None]:
            fstr = self._hstring(season,array,freq,day_night) if weight else self._fstring(split,season,array,freq,day_night,pol)
            cal = float(self._cfg[season][array][freq][patch][day_night]['cal']) #if not(weight) else 1.
            fmap = enmap.read_fits(fstr,box=box)*np.sqrt(cal) if not(weight) else np.nan_to_num(1./enmap.read_fits(fstr,box=box)**2.)
            if not(full_map):
                bounds = self.patch_bounds(patch) 
                retval = fmap.submap(bounds)
            else:
                retval = fmap
            maps.append(retval)
        retval = enmap.ndmap(np.stack(maps),maps[0].wcs) if not(weight) else maps[0]

        if get_identifier:
            identifier = '_'.join(map(str,[season,patch,array,freq,day_night]))
            return retval,identifier
        else:
            return retval
        

    def _fstring(self,split,season,array,freq,day_night,pol):
        patch = self.patch
        # Change this function if the map naming scheme changes
        splitstr = "set0123" if split<0 or split>3 else "set"+str(split)
        #return self.map_root+"c7v5/"+season+"/"+patch+"/"+season+"_mr2_"+patch+"_"+array+"_f"+freq+"_"+day_night+"_"+splitstr+"_wpoly_500_"+pol+".fits"
        return self.map_root+"mr2/"+season+"/"+patch+"/"+season+"_mr2_"+patch+"_"+array+"_f"+freq+"_"+day_night+"_"+splitstr+"_wpoly_500_"+pol+".fits"

    def _hstring(self,season,array,freq,day_night):
        patch = self.patch
        splitstr = "set0123"
        #return self.map_root+"c7v5/"+season+"/"+patch+"/"+season+"_mr2_"+patch+"_"+array+"_f"+freq+"_"+day_night+"_"+splitstr+"_hits.fits"
        #return self.map_root+"mr2/"+season+"/"+patch+"/"+season+"_mr2_"+patch+"_"+array+"_f"+freq+"_"+day_night+"_"+splitstr+"_hits.fits"
        return self.map_root+"mr2/"+season+"/"+patch+"/"+season+"_mr2_"+patch+"_"+array+"_f"+freq+"_"+day_night+"_"+splitstr+"_noise.fits"



### STACKING

class Stacker(object):

    def __init__(self,imap,arcmin_width):
        self.imap = imap
        res = np.min(imap.extent()/imap.shape[-2:])*180./np.pi*60.
        self.Npix = int(arcmin_width/res)*1.
        if self.Npix%2==0: self.Npix += 1
        self.shape,self.wcs = enmap.geometry(pos=(0.,0.),res=res/(180./np.pi*60.),shape=(self.Npix,self.Npix))

    def cutout(self,ra,dec):   
        iy,ix = self.imap.sky2pix(coords=(dec,ra))
        cutout = self.imap[int(iy-self.Npix/2):int(iy+self.Npix/2),int(ix-self.Npix/2):int(ix+self.Npix/2)]
        assert self.shape==cutout.shape
        return enmap.ndmap(cutout,self.wcs)


    
def cutout(imap,arcmin_width,ra=None,dec=None,iy=None,ix=None,pad=1,corner=False,preserve_wcs=False,res=None):
    Ny,Nx = imap.shape

    # see enmap.sky2pix for "corner" options
    if corner:
        fround = lambda x : int(math.floor(x))
    else:
        fround = lambda x : int(np.round(x))
    #fround = lambda x : int(x)

    if (iy is None) or (ix is None):
        iy,ix = imap.sky2pix(coords=(dec,ra),corner=corner)

    
    if res is None:
        res = np.min(imap.extent()/imap.shape[-2:])*180./np.pi*60.
    else:
        res = res*180./np.pi*60.
    Npix = int(arcmin_width/res)
    if fround(iy-Npix/2)<pad or fround(ix-Npix/2)<pad or fround(iy+Npix/2)>(Ny-pad) or fround(ix+Npix/2)>(Nx-pad): return None
    cutout = imap[fround(iy-Npix/2.+0.5):fround(iy+Npix/2.+0.5),fround(ix-Npix/2.+0.5):fround(ix+Npix/2.+0.5)]
    #cutout = imap[fround(iy-Npix/2):fround(iy+Npix/2),fround(ix-Npix/2):fround(ix+Npix/2)]
    #print(fround(iy-Npix/2.+0.5),fround(iy+Npix/2.+0.5),fround(ix-Npix/2.+0.5),fround(ix+Npix/2.+0.5))
    if preserve_wcs:
        return cutout
    else:
        shape,wcs = enmap.geometry(pos=(0.,0.),res=res/(180./np.pi*60.),shape=cutout.shape)
        return enmap.ndmap(cutout,wcs)


def aperture_photometry(instamp,aperture_radius,annulus_width,modrmap=None):
    # inputs in radians
    stamp = instamp.copy()
    if modrmap is None: modrmap = stamp.modrmap()
    mean = stamp[np.logical_and(modrmap>aperture_radius,modrmap<(aperture_radius+annulus_width))].mean()
    stamp -= mean
    pix_scale=resolution(stamp.shape,stamp.wcs)*(180*60)/np.pi
    flux = stamp[modrmap<aperture_radius].sum()*pix_scale**2
    return flux * enmap.area(stamp.shape,stamp.wcs )/ np.prod(stamp.shape[-2:])**2.




class InterpStack(object):

    def __init__(self,arc_width,px,proj="car"):
        if proj.upper()!="CAR": raise NotImplementedError
        
        self.shape_target,self.wcs_target = rect_geometry(width_arcmin=arc_width,
                                                      height_arcmin=arc_width,
                                                      px_res_arcmin=px,yoffset_degree=0.
                                                      ,xoffset_degree=0.,proj=proj)
                 
        center_target = enmap.pix2sky(self.shape_target,self.wcs_target,(self.shape_target[0]/2.,self.shape_target[1]/2.))
        self.dect,self.rat = center_target
        # what are the angle coordinates of each pixel in the target geometry
        pos_target = enmap.posmap(self.shape_target,self.wcs_target)
        self.lra = pos_target[1,:,:].ravel()
        self.ldec = pos_target[0,:,:].ravel()
        del pos_target

        self.arc_width = arc_width 


    def cutout(self,imap,ra,dec,**kwargs):
        ra_rad = np.deg2rad(ra)
        dec_rad = np.deg2rad(dec)

        box = self._box_from_ra_dec(ra_rad,dec_rad)
        submap = imap.submap(box,inclusive=True)
        return self._rot_cut(submap,ra_rad,dec_rad,**kwargs)
    
    def cutout_from_file(self,imap_file,shape,wcs,ra,dec,**kwargs):
        ra_rad = np.deg2rad(ra)
        dec_rad = np.deg2rad(dec)

        box = self._box_from_ra_dec(ra_rad,dec_rad)
        # print(ra_rad*180./np.pi,dec_rad*180./np.pi,box*180./np.pi)
        # selection = slice_from_box(shape,wcs,box)
        # print(selection)
        submap = enmap.read_fits(imap_file,box=box)#sel=selection)
        print(submap.shape)
        # sys.exit()
        # submap = enmap.read_fits(imap_file,sel=selection)
        # io.plot_img(submap,io.dout_dir+"scut.png",high_res=True)

        # try:
        #     self.count +=1
        # except:
        #     self.count = 0

        # print(ra,dec)
        # io.plot_img(submap,io.dout_dir+"stest_qwert_"+str(self.count)+".png")


        
        return self._rot_cut(submap,ra_rad,dec_rad,**kwargs)

    def _box_from_ra_dec(self,ra_rad,dec_rad):

        
        # CAR
        coord_width = np.deg2rad(self.arc_width/60.)#np.cos(dec_rad)/60.)
        coord_height = np.deg2rad(self.arc_width/60.)

        box = np.array([[dec_rad-coord_height/2.,ra_rad-coord_width/2.],[dec_rad+coord_height/2.,ra_rad+coord_width/2.]])

        return box

        
    def _rot_cut(self,submap,ra_rad,dec_rad,**kwargs):
        from enlib import coordinates
    
        if submap.shape[0]<1 or submap.shape[1]<1:
            return None
        
        
        newcoord = coordinates.recenter((self.lra,self.ldec),(self.rat,self.dect,ra_rad,dec_rad))

        # reshape these new coordinates into enmap-friendly form
        new_pos = np.empty((2,self.shape_target[0],self.shape_target[1]))
        new_pos[0,:,:] = newcoord[1,:].reshape(self.shape_target)
        new_pos[1,:,:] = newcoord[0,:].reshape(self.shape_target)
        del newcoord
        
        # translate these new coordinates to pixel positions in the target geometry based on the source's wcs
        pix_new = enmap.sky2pix(submap.shape,submap.wcs,new_pos)

        rotmap = enmap.at(submap,pix_new,unit="pix",**kwargs)
        assert rotmap.shape[-2:]==self.shape_target[-2:]

        
        return rotmap
        





def interpolate_grid(inGrid,inY,inX,outY,outX,regular=True,kind="cubic",kx=3,ky=3,**kwargs):
    '''
    if inGrid is [j,i]
    Assumes inY is along j axis
    Assumes inX is along i axis
    Similarly for outY/X
    '''

    if regular:
        interp_spline = RectBivariateSpline(inY,inX,inGrid,kx=kx,ky=ky,**kwargs)
        outGrid = interp_spline(outY,outX)
    else:
        interp_spline = interp2d(inX,inY,inGrid,kind=kind,**kwargs)
        outGrid = interp_spline(outX,outY)
    

    return outGrid
    


class MatchedFilter(object):

    def __init__(self,shape,wcs,template=None,noise_power=None):
        area = enmap.area(shape,wcs)
        self.normfact = area / (np.prod(shape))**2
        if noise_power is not None: self.n2d = noise_power
        if template is not None: self.ktemp = enmap.fft(template,normalize=False)

        

    def apply(self,imap=None,kmap=None,template=None,ktemplate=None,noise_power=None,kmask=None):
        if kmap is None:
            kmap = enmap.fft(imap,normalize=False)
        else:
            assert imap is None

        if kmask is None: kmask = kmap.copy()*0.+1.
        n2d = self.n2d if noise_power is None else noise_power
        if ktemplate is None:
            ktemp = self.ktemp if template is None else enmap.fft(template,normalize=False)
        else:
            ktemp = ktemplate
            
        phi_un = np.nansum(ktemp.conj()*kmap*self.normfact*kmask/n2d).real 
        phi_var = 1./np.nansum(ktemp.conj()*ktemp*self.normfact*kmask/n2d).real 
        return phi_un*phi_var, phi_var



def mask_center(imap):
    Ny,Nx = imap.shape
    assert Ny==Nx
    N = Ny
    if N%2==1:
        imap[N/2,N/2] = np.nan
    else:
        imap[N/2,N/2] = np.nan
        imap[N/2-1,N/2] = np.nan
        imap[N/2,N/2-1] = np.nan
        imap[N/2-1,N/2-1] = np.nan



        
class Purify(object):

    def __init__(self,shape,wcs,window):
        px = resolution(shape,wcs)
        self.windict = init_deriv_window(window,px)
        lxMap,lyMap,self.modlmap,self.angLMap,lx,ly = get_ft_attributes(shape,wcs)

    def lteb_from_iqu(self,imap,method='pure',flip_q=True):
        """
        maps must not have window applied!
        """
        sgnq = -1 if flip_q else 1
        fT, fE, fB = iqu_to_pure_lteb(imap[0],sgnq*imap[1],imap[2],self.modlmap,self.angLMap,windowDict=self.windict,method=method)
        return fT,-fE,-fB
        



def init_deriv_window(window,px):
    """
    px is in radians
    """
	
    def matrixShift(l,row_shift,column_shift):	
        m1=np.hstack((l[:,row_shift:],l[:,:row_shift]))
        m2=np.vstack((m1[column_shift:],m1[:column_shift]))
        return m2
    delta=px
    Win=window[:]
    
    dWin_dx=(-matrixShift(Win,-2,0)+8*matrixShift(Win,-1,0)-8*matrixShift(Win,1,0)+matrixShift(Win,2,0))/(12*delta)
    dWin_dy=(-matrixShift(Win,0,-2)+8*matrixShift(Win,0,-1)-8*matrixShift(Win,0,1)+matrixShift(Win,0,2))/(12*delta)
    d2Win_dx2=(-matrixShift(dWin_dx,-2,0)+8*matrixShift(dWin_dx,-1,0)-8*matrixShift(dWin_dx,1,0)+matrixShift(dWin_dx,2,0))/(12*delta)
    d2Win_dy2=(-matrixShift(dWin_dy,0,-2)+8*matrixShift(dWin_dy,0,-1)-8*matrixShift(dWin_dy,0,1)+matrixShift(dWin_dy,0,2))/(12*delta)
    d2Win_dxdy=(-matrixShift(dWin_dy,-2,0)+8*matrixShift(dWin_dy,-1,0)-8*matrixShift(dWin_dy,1,0)+matrixShift(dWin_dy,2,0))/(12*delta)
    
    #In return we change the sign of the simple gradient in order to agree with np convention
    return {'Win':Win, 'dWin_dx':-dWin_dx,'dWin_dy':-dWin_dy, 'd2Win_dx2':d2Win_dx2, 'd2Win_dy2':d2Win_dy2,'d2Win_dxdy':d2Win_dxdy}
	



def iqu_to_pure_lteb(T_map,Q_map,U_map,modLMap,angLMap,windowDict,method='pure'):
    """
    maps must not have window applied!
    """

    window = windowDict

    win =window['Win']
    dWin_dx=window['dWin_dx']
    dWin_dy=window['dWin_dy']
    d2Win_dx2=window['d2Win_dx2'] 
    d2Win_dy2=window['d2Win_dy2']
    d2Win_dxdy=window['d2Win_dxdy']

    T_temp=T_map.copy()*win
    fT=fft(T_temp,axes=[-2,-1])
    
    Q_temp=Q_map.copy()*win
    fQ=fft(Q_temp,axes=[-2,-1])
    
    U_temp=U_map.copy()*win
    fU=fft(U_temp,axes=[-2,-1])
    
    fE=fT.copy()
    fB=fT.copy()
    
    fE=fQ[:]*np.cos(2.*angLMap)+fU[:]*np.sin(2.*angLMap)
    fB=-fQ[:]*np.sin(2.*angLMap)+fU[:]*np.cos(2.*angLMap)
    
    if method=='standard':
        return fT, fE, fB
    
    Q_temp=Q_map.copy()*dWin_dx
    QWx=fft(Q_temp,axes=[-2,-1])
    
    Q_temp=Q_map.copy()*dWin_dy
    QWy=fft(Q_temp,axes=[-2,-1])
    
    U_temp=U_map.copy()*dWin_dx
    UWx=fft(U_temp,axes=[-2,-1])
    
    U_temp=U_map.copy()*dWin_dy
    UWy=fft(U_temp,axes=[-2,-1])
    
    U_temp=2.*Q_map*d2Win_dxdy-U_map*(d2Win_dx2-d2Win_dy2)
    QU_B=fft(U_temp,axes=[-2,-1])
 
    U_temp=-Q_map*(d2Win_dx2-d2Win_dy2)-2.*U_map*d2Win_dxdy
    QU_E=fft(U_temp,axes=[-2,-1])
    
    modLMap=modLMap+2


    fB[:] += QU_B[:]*(1./modLMap)**2
    fB[:]-= (2.*1j)/modLMap*(np.sin(angLMap)*(QWx[:]+UWy[:])+np.cos(angLMap)*(QWy[:]-UWx[:]))
    
    if method=='hybrid':
        return fT, fE, fB
    
    fE[:]+= QU_E[:]*(1./modLMap)**2
    fE[:]-= (2.*1j)/modLMap*(np.sin(angLMap)*(QWy[:]-UWx[:])-np.cos(angLMap)*(QWx[:]+UWy[:]))
    
    if method=='pure':
        return fT, fE, fB



## LEGACY

class PatchArray(object):
    def __init__(self,shape,wcs,dimensionless=False,TCMB=2.7255e6,cc=None,theory=None,lmax=None,skip_real=False,orphics_is_dimensionless=True):
        self.shape = shape
        self.wcs = wcs
        if not(skip_real): self.modrmap = enmap.modrmap(shape,wcs)
        self.lxmap,self.lymap,self.modlmap,self.angmap,self.lx,self.ly = get_ft_attributes(shape,wcs)
        self.pix_ells = np.arange(0.,self.modlmap.max(),1.)
        self.posmap = enmap.posmap(self.shape,self.wcs)
        self.dimensionless = dimensionless
        self.TCMB = TCMB

        if (theory is not None) or (cc is not None):
            self.add_theory(cc,theory,lmax,orphics_is_dimensionless)

    def add_theory(self,cc=None,theory=None,lmax=None,orphics_is_dimensionless=True):
        if cc is not None:
            self.cc = cc
            self.theory = cc.theory
            self.lmax = cc.lmax
            # assert theory is None
            # assert lmax is None
            if theory is None: theory = self.theory
            if lmax is None: lmax = self.lmax
        else:
            assert theory is not None
            assert lmax is not None
            self.theory = theory
            self.lmax = lmax
            
        #psl = cmb.enmap_power_from_orphics_theory(theory,lmax,lensed=True,dimensionless=self.dimensionless,TCMB=self.TCMB,orphics_dimensionless=orphics_is_dimensionless)
        from orphics import cosmology
        psu = cosmology.enmap_power_from_orphics_theory(theory,lmax,lensed=False,dimensionless=self.dimensionless,TCMB=self.TCMB,orphics_dimensionless=orphics_is_dimensionless)
        self.fine_ells = np.arange(0,lmax,1)
        pclkk = theory.gCl("kk",self.fine_ells)
        self.clkk = pclkk.copy()
        pclkk = pclkk.reshape((1,1,pclkk.size))
        #self.pclkk.resize((1,self.pclkk.size))
        self.ugenerator = MapGen(self.shape,self.wcs,psu)
        self.kgenerator = MapGen(self.shape[-2:],self.wcs,pclkk)


    def update_kappa(self,kappa):
        # Converts kappa map to pixel displacements
        from orphics import lensing
        fphi = lensing.kappa_to_fphi(kappa,self.modlmap)
        grad_phi = enmap.gradf(enmap.ndmap(fphi,self.wcs))
        pos = self.posmap + grad_phi
        self._displace_pix = enmap.sky2pix(self.shape,self.wcs,pos, safe=False)

    def get_lensed(self, unlensed, order=3, mode="spline", border="cyclic"):
        from enlib import lensing as enlensing
        return enlensing.displace_map(unlensed, self._displace_pix, order=order, mode=mode, border=border)


    def get_unlensed_cmb(self,seed=None,scalar=False):
        return self.ugenerator.get_map(seed=seed,scalar=scalar)
        
    def get_grf_kappa(self,seed=None,skip_update=False):
        kappa = self.kgenerator.get_map(seed=seed,scalar=True)
        if not(skip_update): self.update_kappa(kappa)
        return kappa


    def _fill_beam(self,beam_func):
        self.lbeam = beam_func(self.modlmap)
        self.lbeam[self.modlmap<2] = 1.
        
    def add_gaussian_beam(self,fwhm):
        if fwhm<1.e-5:
            bfunc = lambda x: x*0.+1.
        else:
            bfunc = lambda x : cmb.gauss_beam(x,fwhm)
        self._fill_beam(bfunc)
        
    def add_1d_beam(self,ells,bls,fill_value="extrapolate"):
        bfunc = interp1d(ells,bls,fill_value=fill_value)
        self._fill_beam(bfunc)

    def add_2d_beam(self,beam_2d):
        self.lbeam = beam_2d

    def add_white_noise_with_atm(self,noise_uK_arcmin_T,noise_uK_arcmin_P=None,lknee_T=0.,alpha_T=0.,lknee_P=0.,
                        alpha_P=0.):

        map_dimensionless=self.dimensionless
        TCMB=self.TCMB


        
        self.nT = cmb.white_noise_with_atm_func(self.modlmap,noise_uK_arcmin_T,lknee_T,alpha_T,
                                                map_dimensionless,TCMB)
        
        if noise_uK_arcmin_P is None and np.isclose(lknee_T,lknee_P) and np.isclose(alpha_T,alpha_P):
            self.nP = 2.*self.nT.copy()
        else:
            if noise_uK_arcmin_P is None: noise_uK_arcmin_P = np.sqrt(2.)*noise_uK_arcmin_T
            self.nP = cmb.white_noise_with_atm_func(self.modlmap,noise_uK_arcmin_P,lknee_P,alpha_P,
                                      map_dimensionless,TCMB)

        TCMBt = TCMB if map_dimensionless else 1.
        ps_noise = np.zeros((3,3,self.pix_ells.size))
        ps_noise[0,0] = self.pix_ells*0.+(noise_uK_arcmin_T*np.pi/180./60./TCMBt)**2.
        ps_noise[1,1] = self.pix_ells*0.+(noise_uK_arcmin_P*np.pi/180./60./TCMBt)**2.
        ps_noise[2,2] = self.pix_ells*0.+(noise_uK_arcmin_P*np.pi/180./60./TCMBt)**2.
        noisecov = ps_noise
        self.is_2d_noise = False
        self.ngenerator = MapGen(self.shape,self.wcs,noisecov)

            
    def add_noise_2d(self,nT,nP=None):
        self.nT = nT
        if nP is None: nP = 2.*nT
        self.nP = nP

        ps_noise = np.zeros((3,3,self.modlmap.shape[0],self.modlmap.shape[1]))
        ps_noise[0,0] = nT
        ps_noise[1,1] = nP
        ps_noise[2,2] = nP
        noisecov = ps_noise
        self.is_2d_noise = True
        self.ngenerator = MapGen(self.shape,self.wcs,noisecov)


    def get_noise_sim(self,seed=None,scalar=False):
        return self.ngenerator.get_map(seed=seed,scalar=scalar)
    



def gauss_kern(sigmaY,sigmaX,nsigma=5.0):
    """
    @ brief Returns a normalized 2D gauss kernel array for convolutions
    ^
    | Y
    |
    ------>
      X 
    """
    sizeY = int(nsigma*sigmaY)
    sizeX = int(nsigma*sigmaX)
    
    y, x = np.mgrid[-sizeY:sizeY+1, -sizeX:sizeX+1]
    g = np.exp(-(x**2/(2.*sigmaX**2)+y**2/(2.*sigmaY**2)))
    return g / g.sum()


def gkern_interp(shape,wcs,rs,bprof,fwhm_guess,nsigma=20.0):
    """
    @ brief Returns a normalized 2D kernel array for convolutions
    given a 1D profile shape. 
    rs in radians
    bprof is profile
    fwhm_guess is in arcmin
    """

    fwhm_guess *= np.pi/(180.*60.)
    # Approximate pixel size
    py,px = enmap.pixshape(shape, wcs, signed=False)
    sigma = fwhm_guess/(np.sqrt(8.*np.log(2.)))

    modrmap = enmap.modrmap(shape,wcs)

    ny,nx = shape

    sy = int(nsigma*sigma/py)
    sx = int(nsigma*sigma/px)
    
    if ((ny%2==0) and (sy%2==1)) or ((ny%2==1) and (sy%2==0)): sy+=1
    if ((nx%2==0) and (sx%2==1)) or ((nx%2==1) and (sx%2==0)): sx+=1
    
    
    rmap = crop_center(modrmap,sy,sx)

    g = interp(rs,bprof)(rmap)

    return g / g.sum()


def convolve_profile(imap,rs,bprof,fwhm_guess,nsigma=20.0):
    """
    rs in radians
    bprof is profile
    fwhm_guess is in arcmin
    """
    g = gkern_interp(imap.shape,imap.wcs,rs,bprof,fwhm_guess,nsigma=nsigma)
    print(g.shape)
    return convolve(imap,g)

def convolve(imap,kernel):
    from scipy import signal

    g = kernel
    ncomps = imap.shape[0] if imap.ndim>2 else 1
    imaps = imap.reshape((ncomps,imap.shape[-2],imap.shape[-1]))
    data = []
    for i in range(imaps.shape[0]):
        omap = signal.convolve(imaps[i],g, mode='same')
        data.append(omap)

    if ncomps==1:
        data = np.array(data).reshape((imap.shape[-2],imap.shape[-1]))
    else:
        data = np.array(data).reshape((ncomps,imap.shape[-2],imap.shape[-1]))
    
    return enmap.enmap(data,imap.wcs)


def convolve_gaussian(imap,fwhm=None,nsigma=5.0):
    """
    @brief convolve a map with a Gaussian beam (real space operation)
    @param kernel real-space 2D kernel
    @param fwhm Full Width Half Max in arcmin
    @param nsigma Number of sigmas the Gaussian kernel is defined out to.


    """
    

    """
    @param sigmaY standard deviation of Gaussian in pixel units in the Y direction
    @param sigmaX standard deviation of Gaussian in pixel units in the X direction

    """

    fwhm *= np.pi/(180.*60.)
    py,px = enmap.pixshape(imap.shape, imap.wcs)
    sigmaY = fwhm/(np.sqrt(8.*np.log(2.))*py)
    sigmaX = fwhm/(np.sqrt(8.*np.log(2.))*px)

    g = gauss_kern(sigmaY, sigmaX,nsigma=nsigma)
        
    return convolve(imap,g)




class MultiArray(object):

    def __init__(self,shape,wcs,taper=None):
        self.flat_cmb_inited = False
        self.ngens = []
        self.labels = []
        self.freqs = []
        self.beams = []
        self.fgs = []
        self.fgens = {}
        self.ref_freqs = {}
        self.freq_scale_func = {}
        self.shape = shape
        self.wcs = wcs
        self.pol = True if len(shape[-3:])==3 else False

    def add_array(self,label,freq_ghz,beam_arcmin=None,noise_uk_arcmin_T=None,noise_uk_arcmin_P=None,ps_noise=None,beam2d=None,beam_func=None,lknee_T=0,lknee_P=0,alpha_T=1,alpha_P=1,dimensionless=False):
        
        self.labels.append(label)
        self.freqs.append(freq_ghz)
        
        modlmap = enmap.modlmap(self.shape,self.wcs)
        if beam2d is None: beam2d = gauss_beam(modlmap,beam_arcmin)
        
        nT = cosmology.white_noise_with_atm_func(modlmap,noise_uk_arcmin_T,lknee_T,alpha_T,dimensionless)
        Ny,Nx = modlmap.shape
        if self.pol:
            nP = cosmology.white_noise_with_atm_func(modlmap,noise_uk_arcmin_P,lknee_P,alpha_P,dimensionless)
            ps_noise = np.zeros((3,3,Ny,Nx))
            ps_noise[0,0] = nT
            ps_noise[1,1] = nP
            ps_noise[2,2] = nP
        else:
            ps_noise = np.zeros((1,1,Ny,Nx))
            ps_noise[0,0] = nT
            nP = 0

        self.beams.append(beam2d)
        ps_noise[:,:,modlmap<2] = 0
        self.ngens.append( MapGen(self.shape,self.wcs,ps_noise) )
        return np.nan_to_num(nT/beam2d**2.),np.nan_to_num(nP/beam2d**2.)
        

    def get_full_sky_cmb_sim(self,sim_root,index):
        pass

    def init_flat_cmb_sim(self,ps_cmb,flat_lensing=False,fixed_kappa=None,buffer_deg=None):
        self.flat_cmb_inited = True
        self.mgen = MapGen(self.shape,self.wcs,ps_cmb)

    def add_gaussian_foreground(self,label,ps_fg,ref_freq,freq_scale_func):
        self.fgens[label] = MapGen(self.shape,self.wcs,ps_fg)
        self.ref_freqs[label] = ref_freq
        self.freq_scale_func[label] = freq_scale_func
        self.fgs.append(label)
        
    
    def get_sky(self,foregrounds = None,cmb_seed=None,noise_seed=None,fg_seed=None,return_fg=False):
        cmb = self.mgen.get_map(seed=cmb_seed)
        foregrounds = self.fgs if foregrounds is None else foregrounds

        observed = []
        if return_fg: input_fg = []

        fgmaps = {}
        for foreground in foregrounds:
            fgmaps[foreground] = self.fgens[foreground].get_map(seed=fg_seed)
            
        for i in range(len(self.labels)):
            noise = self.ngens[i].get_map(seed=noise_seed)
            freq = self.freqs[i]

            fgs = 0.
            for foreground in foregrounds:
                fgs += fgmaps[foreground] * self.freq_scale_func[foreground](freq) / self.freq_scale_func[foreground](self.ref_freqs[foreground])

            sky = filter_map(cmb + fgs,self.beams[i])
            observed.append( sky + noise )
            if return_fg: input_fg.append( fgs.copy() )
            
        if return_fg:
            return np.stack(observed),np.stack(input_fg)
        else:
            return np.stack(observed)
        
    def lens_cmb(self,imap,input_kappa=None):
        pass

    def get_flat_sky_cmb_sim(self,lens_with_kappa=False,seed_cmb=None,seed_kappa=None):
        assert self.flat_cmb_inited
        assert not(self.lensed_power)
        
        self.fcmbsim.get_map(seed=seed_cmb)
        pass
    
    def get_noise_sim(self,label,pol=True,buffer_deg=None):
        pass


    def fft_data(self,imaps,kmask=None):

        kmask = np.ones(imaps.shape[-2:]) if kmask is None else kmask

        retks = []
        for i in range(len(self.labels)):
            retk = np.nan_to_num(enmap.fft(imaps[i])*kmask/self.beams[i])
            retk[kmask==0] = 0.
            retks.append(retk)

        return np.stack(retks)



    
        <|MERGE_RESOLUTION|>--- conflicted
+++ resolved
@@ -29,7 +29,7 @@
 	return mat
 
 
-def make_geometry(shape,wcs,cmb2d_TEB,n2d_IQU,hole_radius,context_width=None,n=None,beam2d=None,deproject=True,iau=False,res=None):
+def make_geometry(shape,wcs,hole_radius,cmb2d_TEB=None,n2d_IQU=None,context_width=None,n=None,beam2d=None,deproject=True,iau=False,res=None,tot_pow2d=None):
 
     """
     Make covariances for brute force maxlike inpainting of CMB maps.
@@ -65,7 +65,10 @@
     m2 = np.where(amodrmap.reshape(-1)>=hole_radius)[0]
 
     # Get the pix-pix covariance on the stamp geometry given CMB theory, beam and 2D noise on the big map
-    pcov = stamp_pixcov_from_theory(n,cmb2d_TEB,n2d,beam2d=beam2d,iau=iau)
+    if tot_pow2d is not None:
+            pcov = fcov_to_rcorr(shape,wcs,tot_pow2d,n)
+    else:
+            pcov = stamp_pixcov_from_theory(n,cmb2d_TEB,n2d,beam2d=beam2d,iau=iau)
     # Make sure that the pcov is in the right order vector(I,Q,U)
     pcov = np.transpose(pcov,(0,2,1,3))
     pcov = pcov.reshape((ncomp*n**2,ncomp*n**2))
@@ -109,48 +112,25 @@
     rp2d = np.einsum("ab...,bc...->ac...",tmp,Rt)    
     return rp2d
 
-<<<<<<< HEAD
-def stamp_pixcov(N,cmb2d_TEB,n2d_IQU,beam2d=None,iau=False):
-    cmb2d = cmb2d_TEB
-=======
 def stamp_pixcov_from_theory(N,cmb2d_TEB,n2d_IQU=0.,beam2d=1.,iau=False):
     """Return the pixel covariance for a stamp N pixels across given the 2D IQU CMB power spectrum,
     2D beam template and 2D IQU noise power spectrum.
     """
->>>>>>> 4491c5e2
     n2d = n2d_IQU
     assert n2d.ndim==4
     ncomp = n2d.shape[0]
     assert n2d.shape[1]==ncomp
     assert ncomp==3 or ncomp==1
+    cmb2d = cmb2d_TEB
     
     wcs = n2d.wcs
     shape = n2d.shape[-2:]
 
-<<<<<<< HEAD
-    if ncomp==3: cmb2d = rotate_teb_to_iqu(shape,wcs,cmb2d_TEB,iau=iau)
-    
-    return stamp_pixcov_2d(N,cmb2d,beam2d,n2d)
-    
-def stamp_pixcov_2d(N,cmb2d_IQU,beam2d,n2d_IQU):
-    """Return the pixel covariance for a stamp N pixels across given the 2D IQU CMB power spectrum,
-    2D beam template and 2D IQU noise power spectrum.
-    """
-    n2d = n2d_IQU
-    assert n2d.ndim==4
-    ncomp = n2d.shape[0]
-
-    wcs = n2d.wcs
-    shape = n2d.shape[-2:]
-    
-=======
     if ncomp==3: cmb2d = rotate_pol_power(shape,wcs,cmb2d_TEB,iau=iau,inverse=True)
     p2d = cmb2d*beam2d**2.+n2d
     return fcov_to_rcorr(shape,wcs,p2d,N)
->>>>>>> 4491c5e2
 
 def fcov_to_rcorr(shape,wcs,p2d,N):
-    from enlib import jointmap as jm
     ncomp = p2d.shape[0]
     p2d *= np.prod(shape[-2:])/enmap.area(shape,wcs)
     ocorr = enmap.zeros((ncomp,ncomp,N*N,N*N),wcs)
