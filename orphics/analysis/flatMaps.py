--- conflicted
+++ resolved
@@ -373,16 +373,12 @@
     win[:,Nx-padX:]=0
     return win
 
-<<<<<<< HEAD
 def initializeCosineWindow(templateLiteMap,lenApodY=30,lenApodX=None,pad=0):
 
     if lenApodX is None: lenApodY=lenApodY
-=======
-def initializeCosineWindow(templateLiteMap,lenApod=30,pad=0):
     print "WARNING: This function is deprecated and will be removed. \
     Please replace with the much faster flatMaps.cosineWindow function."
 	
->>>>>>> d8a7b4ca
     Nx=templateLiteMap.Nx
     Ny=templateLiteMap.Ny
     win=templateLiteMap.copy()
@@ -452,13 +448,9 @@
 
     return win
 
-<<<<<<< HEAD
-def quickWindow(Ny,Nx,lenApodY=30,lenApodX=30,padY=0,padX=0):
-=======
 def initializeCosineWindowData(Ny,Nx,lenApod=30,pad=0):
     print "WARNING: This function is deprecated and will be removed. \
     Please replace with the much faster flatMaps.cosineWindow function."
->>>>>>> d8a7b4ca
 	
     win=np.ones((Ny,Nx))
 
