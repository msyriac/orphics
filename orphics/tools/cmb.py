--- conflicted
+++ resolved
@@ -6,7 +6,6 @@
 import cPickle as pickle
 
 
-<<<<<<< HEAD
 def getAtmosphere(beamFWHMArcmin=None,returnFunctions=False):
     '''Get TT-lknee, TT-alpha, PP-lknee, PP-alpha 
     Returns either as functions of beam FWHM (arcmin) or for specified beam FWHM (arcmin)
@@ -40,7 +39,6 @@
 
 
 
-=======
 def noise_func(ell,fwhm,rms_noise,lknee=0.,alpha=0.):
     '''Beam deconvolved noise in whatever units rms_noise is in.
     e.g. If rms_noise is in uK-arcmin, returns noise in uK**2.    
@@ -53,7 +51,6 @@
     tht_fwhm = np.deg2rad(fwhm / 60.)
     ans = (atmFactor+1.) * (rms**2.) * np.exp((tht_fwhm**2.)*(ell**2.) / (8.*np.log(2.)))
     return ans
->>>>>>> 32111b86
 
 
 def pad_1d_power(ell,Cl,ellmax):
