from __future__ import print_function
import camb
import warnings
from math import pi
from camb import model, initialpower
import numpy as np

from scipy.interpolate import interp1d
from scipy.integrate import quad
import itertools
try:
    import cPickle as pickle
except:
    import pickle

import time, re
from scipy.integrate import odeint

defaultConstants = {'TCMB': 2.7255
                    ,'G_CGS': 6.67259e-08
                    ,'MSUN_CGS': 1.98900e+33
                    ,'MPC2CM': 3.085678e+24
                    ,'ERRTOL': 1e-12
                    ,'K_CGS': 1.3806488e-16
                    ,'H_CGS': 6.62608e-27
                    ,'C': 2.99792e+10
                    ,'A_ps': 3.1
                    ,'A_g': 0.9
                    ,'nu0': 150.
                    ,'n_g': -0.7
                    ,'al_g': 3.8
                    ,'al_ps': -0.5
                    ,'Td': 9.7
                    ,'al_cib': 2.2
                    ,'A_cibp': 6.9
                    ,'A_cibc': 4.9
                    ,'n_cib': 1.2
                    ,'A_tsz': 5.6
                    ,'ell0sec': 3000.
}


defaultCosmology = {'omch2': 0.12470
                    ,'ombh2': 0.02230
                    ,'H0': 67.0
                    ,'ns': 0.96
                    ,'As': 2.2e-9
                    ,'mnu': 0.06
                    ,'w0': -1.0
                    ,'tau':0.06
}


class Cosmology(object):
    '''
    A wrapper around CAMB that tries to pre-calculate as much as possible
    Intended to be inherited by other classes like LimberCosmology and 
    ClusterCosmology
    '''
    def __init__(self,paramDict=defaultCosmology,constDict=defaultConstants,lmax=2000,clTTFixFile=None,skipCls=False,pickling=False,fill_zero=True,dimensionless=True,verbose=True,skipPower=True,pkgrid_override=None,kmax=10.,skip_growth=True,nonlinear=True,zmax=10.,low_acc=False):

        self.dimensionless = dimensionless
        cosmo = paramDict
        self.paramDict = paramDict
        c = constDict
        self.c = c
        self.cosmo = paramDict


        self.zmax = zmax

        self.c['TCMBmuK'] = self.c['TCMB'] * 1.0e6
            
        self.H0 = cosmo['H0']
        self.h = self.H0/100.
        try:
            self.omch2 = cosmo['omch2']
            self.om = (cosmo['omch2']+cosmo['ombh2'])/self.h**2.
        except:
            self.omch2 = (cosmo['om']-cosmo['ob'])*self.H0*self.H0/100./100.
            self.om = cosmo['om']
            
        try:
            self.ombh2 = cosmo['ombh2']
            self.ob = cosmo['ombh2']/self.h**2.
        except:
            self.ombh2 = cosmo['ob']*self.H0*self.H0/100./100.
            self.ob = cosmo['ob']


        try:
            self.tau = cosmo['tau']
        except:
            self.tau = defaultCosmology['tau']
            warnings.warn("No tau specified; assuming default of "+str(self.tau))
            
            
        self.mnu = cosmo['mnu']
        self.w0 = cosmo['w0']
        self.pars = camb.CAMBparams()
        self.pars.Reion.Reionization = 0
        self.pars.set_cosmology(H0=self.H0, ombh2=self.ombh2, omch2=self.omch2, mnu=self.mnu, tau=self.tau)
        self.pars.Reion.Reionization = 0
        self.pars.set_dark_energy(w=self.w0)
        self.pars.InitPower.set_params(ns=cosmo['ns'],As=cosmo['As'])

        self.nonlinear = nonlinear
        if nonlinear:
            self.pars.NonLinear = model.NonLinear_both
        else:
            self.pars.NonLinear = model.NonLinear_none
        

        self.results= camb.get_background(self.pars)
        self.omnuh2 = self.pars.omegan * ((self.H0 / 100.0) ** 2.)
        self.chistar = self.results.conformal_time(0)- model.tau_maxvis.value
        self.zstar = self.results.redshift_at_comoving_radial_distance(self.chistar)
        

        # self.rho_crit0 = 3. / (8. * pi) * (self.h*100 * 1.e5)**2. / c['G_CGS'] * c['MPC2CM'] / c['MSUN_CGS']
        self.rho_crit0H100 = 3. / (8. * pi) * (100 * 1.e5)**2. / c['G_CGS'] * c['MPC2CM'] / c['MSUN_CGS']
        self.cmbZ = 1100.
        self.lmax = lmax

        if (clTTFixFile is not None) and not(skipCls):
            ells,cltts = np.loadtxt(clTTFixFile,unpack=True)
            from scipy.interpolate import interp1d
            self.clttfunc = interp1d(ells,cltts,bounds_error=False,fill_value=0.)

        elif not(skipCls):
            if verbose: print("Generating theory Cls...")
            if not(low_acc):
                self.pars.set_accuracy(AccuracyBoost=2.0, lSampleBoost=4.0, lAccuracyBoost=4.0)
                self.pars.set_for_lmax(lmax=(lmax+500), lens_potential_accuracy=3, max_eta_k=2*(lmax+500))
            theory = loadTheorySpectraFromPycambResults(self.results,self.pars,lmax,unlensedEqualsLensed=False,useTotal=False,TCMB = 2.7255e6,lpad=lmax,pickling=pickling,fill_zero=fill_zero,get_dimensionless=dimensionless,verbose=verbose,prefix="_low_acc_"+str(low_acc))
            self.clttfunc = lambda ell: theory.lCl('TT',ell)
            self.theory = theory

            # ells = np.arange(2,lmax,1)
            # cltts = self.clttfunc(ells)
            # np.savetxt("data/cltt_lensed_Feb18.txt",np.vstack((ells,cltts)).transpose())

            
        self.kmax = kmax
        if not(skipPower): self._initPower(pkgrid_override)

        self.deltac = 1.42
        self.Omega_m = (self.ombh2+self.omch2)/self.h**2.  # DOESN'T INCLUDE NEUTRINOS
        self.Omega_m_all = (self.ombh2+self.omch2+self.omnuh2)/self.h**2.
        self.Omega_de = 1.-self.Omega_m_all
        self.fnu = (self.omnuh2)/(self.ombh2+self.omch2+self.omnuh2)
        self.kfs_approx_func = lambda a : 0.04 * (a**2.) * np.sqrt(self.Omega_m_all*(a**(-3.))+self.Omega_de) * (self.mnu/0.05) * self.h  # Eq 3.20 S4 science book, in Mpc no h factor
        self.Omega_k = 0.
        self.wa = 0.

        # some useful numbers
        self._cSpeedKmPerSec = 299792.458
        self.G_SI = 6.674e-11
        self.mProton_SI = 1.673e-27
        self.H100_SI = 3.241e-18
        self.thompson_SI = 6.6524e-29
        self.meterToMegaparsec = 3.241e-23

        self.tcmb = self.pars.TCMB #2.726

        T_2_7_sqr = (self.tcmb/2.7)**2
        h2 = self.h**2
        w_m = self.omch2 + self.ombh2
        w_b = self.ombh2

        self._k_eq = 7.46e-2*w_m/T_2_7_sqr / self.h     # Eq. (3) [h/Mpc]
        self._z_eq = 2.50e4*w_m/(T_2_7_sqr)**2          # Eq. (2)

        # z drag from Eq. (4)
        b1 = 0.313*pow(w_m, -0.419)*(1.0+0.607*pow(w_m, 0.674))
        b2 = 0.238*pow(w_m, 0.223)
        self._z_d = 1291.0*pow(w_m, 0.251)/(1.0+0.659*pow(w_m, 0.828)) * \
            (1.0 + b1*pow(w_b, b2))

        # Ratio of the baryon to photon momentum density at z_d  Eq. (5)
        self._R_d = 31.5 * w_b / (T_2_7_sqr)**2 * (1.e3/self._z_d)
        # Ratio of the baryon to photon momentum density at z_eq Eq. (5)
        self._R_eq = 31.5 * w_b / (T_2_7_sqr)**2 * (1.e3/self._z_eq)
        # Sound horizon at drag epoch in h^-1 Mpc Eq. (6)
        self.sh_d = 2.0/(3.0*self._k_eq) * np.sqrt(6.0/self._R_eq) * \
            np.log((np.sqrt(1.0 + self._R_d) + np.sqrt(self._R_eq + self._R_d)) /
                (1.0 + np.sqrt(self._R_eq)))
        # Eq. (7) but in [hMpc^{-1}]
        self._k_silk = 1.6 * pow(w_b, 0.52) * pow(w_m, 0.73) * \
            (1.0 + pow(10.4*w_m, -0.95)) / self.h

        self._da_interp = None

        self._amin = 0.001    # minimum scale factor
        self._amax = 1.0      # maximum scale factor
        self._na = 512        # number of points in interpolation arrays
        self.atab = np.linspace(self._amin,
                             self._amax,
                             self._na)
        

        if not(skip_growth): self._init_growth_rate()

    def growth_scale_dependent(self,ks,z,comp):
        growthfn = self.results.get_redshift_evolution(ks, z, [comp])  #Extract the linear growth function from CAMB.
        growthfn0 = self.results.get_redshift_evolution(ks, 0, [comp])  
 
        gcomp = growthfn/growthfn0
        return gcomp


        
    def _initPower(self,pkgrid_override=None):
        print("initializing power...")
        if pkgrid_override is None:
            self.PK = camb.get_matter_power_interpolator(self.pars, nonlinear=self.nonlinear,hubble_units=False, k_hunit=False, kmax=self.kmax, zmax=self.zmax)
        else:
            class Ptemp:
                def __init__(self,pkgrid):
                    self.pk = pkgrid
                def P(self,zs,ks,grid=True):
                    ks = np.asarray(ks)
                    zs = np.asarray(zs)                            
                    return self.pk(ks,zs,grid=grid).T
            self.PK = Ptemp(pkgrid_override)
            

    def _init_growth_rate(self):
        self.Ds = []
        for a in self.atab:
            self.Ds.append( self.growth(a) )
        self.Ds = np.array(self.Ds)
        self.fs = np.gradient(self.Ds,np.diff(self.atab)[0]) * self.atab/self.Ds
        self.Dfunc = interp1d(self.atab,self.Ds)
        self.fsfunc = interp1d(self.atab,self.fs)
        

        

    def Fstar(self,z,xe=1,shaw=True):
        '''
        Get the norm of the kSZ temperature at redshift z
        '''

        TcmbMuK = self.pars.TCMB*1.e6

        ne0 = self.ne0z(z,shaw=shaw)
        return TcmbMuK*self.thompson_SI*ne0*(1.+z)**2./self.meterToMegaparsec  *xe  #*np.exp(-self.tau)


    def ne0z(self,z,shaw=True):
        '''
        Average electron density today but with
        Helium II reionization at z<3
        '''

        if not(shaw):
        
            if z>3.: 
                NHe=1.
            else:
                NHe=2.

            ne0_SI = (1.-(4.-NHe)*self.pars.YHe/4.)*self.ombh2 * 3.*(self.H100_SI**2.)/self.mProton_SI/8./np.pi/self.G_SI

        else:
            chi = 0.86
            me = 1.14
            gasfrac = 0.9
            omgh2 = gasfrac* self.ombh2
            ne0_SI = chi*omgh2 * 3.*(self.H100_SI**2.)/self.mProton_SI/8./np.pi/self.G_SI/me
            
            
        return ne0_SI

    
        
    def transfer(self, k, type='eisenhu_osc'):
        w_m = self.omch2 + self.ombh2 #self.Omega_m * self.h**2
        w_b = self.ombh2 #self.Omega_b * self.h**2
        fb = self.ombh2 / (self.omch2+self.ombh2) # self.Omega_b / self.Omega_m
        fc = self.omch2 / (self.omch2+self.ombh2) # self.ombh2 #(self.Omega_m - self.Omega_b) / self.Omega_m
        alpha_gamma = 1.-0.328*np.log(431.*w_m)*w_b/w_m + \
            0.38*np.log(22.3*w_m)*(fb)**2
        gamma_eff = self.Omega_m*self.h * \
            (alpha_gamma + (1.-alpha_gamma)/(1.+(0.43*k*self.sh_d)**4))

        res = np.zeros_like(k)

        if(type == 'eisenhu'):

            q = k * pow(self.tcmb/2.7, 2)/gamma_eff

            # EH98 (29) #
            L = np.log(2.*np.exp(1.0) + 1.8*q)
            C = 14.2 + 731.0/(1.0 + 62.5*q)
            res = L/(L + C*q*q)

        elif(type == 'eisenhu_osc'):
            # Cold dark matter transfer function

            # EH98 (11, 12)
            a1 = pow(46.9*w_m, 0.670) * (1.0 + pow(32.1*w_m, -0.532))
            a2 = pow(12.0*w_m, 0.424) * (1.0 + pow(45.0*w_m, -0.582))
            alpha_c = pow(a1, -fb) * pow(a2, -fb**3)
            b1 = 0.944 / (1.0 + pow(458.0*w_m, -0.708))
            b2 = pow(0.395*w_m, -0.0266)
            beta_c = 1.0 + b1*(pow(fc, b2) - 1.0)
            beta_c = 1.0 / beta_c

            # EH98 (19). [k] = h/Mpc
            def T_tilde(k1, alpha, beta):
                # EH98 (10); [q] = 1 BUT [k] = h/Mpc
                q = k1 / (13.41 * self._k_eq)
                L = np.log(np.exp(1.0) + 1.8 * beta * q)
                C = 14.2 / alpha + 386.0 / (1.0 + 69.9 * pow(q, 1.08))
                T0 = L/(L + C*q*q)
                return T0

            # EH98 (17, 18)
            f = 1.0 / (1.0 + (k * self.sh_d / 5.4)**4)
            Tc = f * T_tilde(k, 1.0, beta_c) + \
                (1.0 - f) * T_tilde(k, alpha_c, beta_c)

            # Baryon transfer function
            # EH98 (19, 14, 21)
            y = (1.0 + self._z_eq) / (1.0 + self._z_d)
            x = np.sqrt(1.0 + y)
            G_EH98 = y * (-6.0 * x +
                          (2.0 + 3.0*y) * np.log((x + 1.0) / (x - 1.0)))
            alpha_b = 2.07 * self._k_eq * self.sh_d * \
                pow(1.0 + self._R_d, -0.75) * G_EH98

            beta_node = 8.41 * pow(w_m, 0.435)
            tilde_s = self.sh_d / pow(1.0 + (beta_node /
                                             (k * self.sh_d))**3, 1.0/3.0)

            beta_b = 0.5 + fb + (3.0 - 2.0 * fb) * np.sqrt((17.2 * w_m)**2 + 1.0)

            # [tilde_s] = Mpc/h
            Tb = (T_tilde(k, 1.0, 1.0) / (1.0 + (k * self.sh_d / 5.2)**2) +
                  alpha_b / (1.0 + (beta_b/(k * self.sh_d))**3) *
                  np.exp(-pow(k / self._k_silk, 1.4))) * np.sinc(k*tilde_s/np.pi)

            # Total transfer function
            res = fb * Tb + fc * Tc
        return res

    def growth(self, a):

        if self._da_interp is None:
            def D_derivs(y, x):
                q = (2.0 - 0.5 * (self.Omega_m_a(x) +
                                  (1.0 + 3.0 * self.w(x))
                                  * self.Omega_de_a(x)))/x
                r = 1.5*self.Omega_m_a(x)/x/x
                return [y[1], -q * y[1] + r * y[0]]
            y0 = [self._amin, 1]

            y = odeint(D_derivs, y0, self.atab)
            self._da_interp = interp1d(self.atab, y[:, 0], kind='linear')

        return self._da_interp(a)/self._da_interp(1.0)
        
    def Omega_m_a(self, a):
        return self.Omega_m * pow(a, -3) / self.Esqr(a)

    def Omega_de_a(self, a):
        return self.Omega_de*pow(a, self.f_de(a))/self.Esqr(a)

    def Esqr(self, a):
        return self.Omega_m*pow(a, -3) + self.Omega_k*pow(a, -2) + \
            self.Omega_de*pow(a, self.f_de(a))

    def f_de(self, a):
        # Just to make sure we are not diving by 0
        epsilon = 0.000000001
        return -3.0*(1.0+self.w0) + 3.0*self.wa*((a-1.0)/np.log(a-epsilon) - 1.0)

    def w(self, a):
        return self.w0 + (1.0 - a) * self.wa

    def z2a(self,z):
        return 1.0/(1.0 + z)

    def getGrowthApprox(self,z):
        # Approximate growth rate calculation from Dodelson Eq 9.67
        hfactor = self.H0**2./self.results.hubble_parameter(z)**2.
        omegam = (self.pars.omegab+self.pars.omegac+self.pars.omegan) * ((1.+z)**3.) *hfactor
        omegav = self.pars.omegav * hfactor
        fapprox = omegam**0.6 + omegav*(1.+omegam/2.)/70.
        return fapprox

    


class LimberCosmology(Cosmology):
    '''Partially based on Anthony Lewis' CAMB Python Notebook
    To do:
    - Add support for curvature
    - Test magnification bias for counts
    - Test that delta function and step function dndz(z)s are equivalent as step function width -> 0

    How To Use:
    1. Initialize with cosmology, constants, lmax, kmax, number of z points
    2. Add a delta function, step-function or generic dndz with addDeltaNz, addStepNz or addNz. A delta function window tagged "cmb" is automatically generated on initialization.
    3. If you want, access the following objects (tag is the name of the window you specified in step 2):
       a) LimberCosmologyObject.zs (the zrange on which the following things are evaluated)
       b) LimberCosmologyObject.kernels[tag]['W'] (the lensing window function)
       c) LimberCosmologyObject.kernels[tag]['window_z'] (only the (chi-chi)/chi part -- or equivalent integral for non-delta-function windows -- of the lensing windo returned as a callable function win(z))
       d) LimberCosmologyObject.kernels[tag]['dndz'] (a callable function of z that gives the normalized redshift distribution of the sources)


    pkgrid_override can be a RectBivariateSpline object such that camb.PK.P(z,k,grid=True) returns the same as pkgrid_override(k,z)
    '''
    def __init__(self,paramDict=defaultCosmology,constDict=defaultConstants,lmax=2000,clTTFixFile=None,skipCls=False,pickling=False,numz=1000,kmax=42.47,nonlinear=True,fill_zero=True,skipPower=False,pkgrid_override=None,zmax=1100.,low_acc=False):
        Cosmology.__init__(self,paramDict,constDict,lmax=lmax,clTTFixFile=clTTFixFile,skipCls=skipCls,pickling=pickling,fill_zero=fill_zero,pkgrid_override=pkgrid_override,skipPower=skipPower,kmax=kmax,nonlinear=nonlinear,zmax=zmax,low_acc=low_acc)

        

        self.kmax = kmax
        self.chis = np.linspace(0,self.chistar,numz)
        self.zs=self.results.redshift_at_comoving_radial_distance(self.chis)
        self.dchis = (self.chis[2:]-self.chis[:-2])/2
        self.chis = self.chis[1:-1]
        self.zs = self.zs[1:-1]
        self.Hzs = np.array([self.results.hubble_parameter(z) for z in self.zs])
        self.kernels = {}
        self._initWkappaCMB()

        self.skipPower = skipPower

        self.precalcFactor = self.Hzs**2. /self.chis/self.chis/self._cSpeedKmPerSec**2.


    def volume(self,zmin,zmax,fsky=1.):
        """ Return the comoving volume of the universe
        contained within redshifts zmin and zmax, in Mpc^3"""
        return fsky * 4.*np.pi * np.trapz(self.chis[np.logical_and(self.zs>zmin,self.zs<zmax)]**2.*self._cSpeedKmPerSec/self.Hzs[np.logical_and(self.zs>zmin,self.zs<zmax)],self.zs[np.logical_and(self.zs>zmin,self.zs<zmax)])


    def generateCls(self,ellrange,autoOnly=False,zmin=0.):

        if self.skipPower: self._initPower()


        w = np.ones(self.chis.shape)

        retList = {}
        if autoOnly:
            listKeys = list(zip(list(self.kernels.keys()),list(self.kernels.keys())))
        else:
            listKeys = list(itertools.combinations_with_replacement(list(self.kernels.keys()),2))
            
        for key1,key2 in listKeys:
            retList[key1+","+key2] = []
        for ell in ellrange:
            k=(ell+0.5)/self.chis
            w[:]=1
            w[k<1e-4]=0
            w[k>=self.kmax]=0
            pkin = self.PK.P(self.zs, k, grid=False)
            common = ((w*pkin)*self.precalcFactor)[self.zs>=zmin]
    
            for key1,key2 in listKeys:
                estCl = np.dot(self.dchis[self.zs>=zmin], common*(self.kernels[key1]['W']*self.kernels[key2]['W'])[self.zs>=zmin])
                retList[key1+","+key2].append(estCl)
                
        for key1,key2 in listKeys:
            retList[key1+","+key2] = np.array(retList[key1+","+key2])

            
        self.Clmatrix = retList
        self.ellrange = ellrange

    def getCl(self,key1,key2):

        try:
            return self.Clmatrix[key1+","+key2]
        except KeyError:
            return self.Clmatrix[key2+","+key1]
        except:
            print("Key combination not found")
            raise
            
            
    def _lensWindow(self,kernel,numzIntegral):
        '''
        Calculates the following integral
        W(z) = \int dz'  p(z') (chi(z')-chi(z))/chi(z')
        where p(z) is the dndz/pdf of spectra
        and kernel must contain ['dndz']
        '''

        if kernel['dndz']=="delta":
            zthis = kernel['zdelta']
            retvals = ((1.-self.chis/(self.results.comoving_radial_distance(zthis))))
            retvals[self.zs>zthis] = 0.
            return retvals
        else:
            

            retvals = []
            for chinow,znow in zip(self.chis,self.zs):

                if znow>kernel['zmax']:
                    retvals.append(0.) # this could be sped up
                else:

                    _galFunc = lambda z: (kernel['dndz'](z)*((1.-chinow/(self.results.comoving_radial_distance(z))))) 
                    zStart = max(znow,kernel['zmin'])
                    zs=np.linspace(zStart,kernel['zmax'],numzIntegral)
                    dzs = (zs[2:]-zs[:-2])/2
                    zs = zs[1:-1]
                    _galInt = np.dot(dzs,np.array([_galFunc(zp) for zp in zs]))            

                    retvals.append((_galInt))
            return np.array(retvals)
    
    def addDeltaNz(self,tag,zsource,bias=None,magbias=None,ignore_exists=False):

        if not(ignore_exists): assert not(tag in list(self.kernels.keys())), "Tag already exists."
        assert tag!="cmb", "cmb is a tag reserved for cosmic microwave background. Use a different tag."
        
        
        self.kernels[tag] = {}
        self.kernels[tag]['dndz'] = "delta" 
        self.kernels[tag]['zdelta'] = zsource

        self._generateWindow(tag,bias,magbias,numzIntegral=None)
          
            
    def addStepNz(self,tag,zmin,zmax,bias=None,magbias=None,numzIntegral=300,ignore_exists=False):
        if not(ignore_exists): assert not(tag in list(self.kernels.keys())), "Tag already exists."
        assert tag!="cmb", "cmb is a tag reserved for cosmic microwave background. Use a different tag."
        
        self.kernels[tag] = {}
        self.kernels[tag]['zmin'] = zmin
        self.kernels[tag]['zmax'] = zmax
        normStep = (self.kernels[tag]['zmax']-self.kernels[tag]['zmin'])
        self.kernels[tag]['dndz'] = lambda z: 1./normStep
        
        self._generateWindow(tag,bias,magbias,numzIntegral)
        
    def addNz(self,tag,zedges,nz,bias=None,magbias=None,numzIntegral=300,ignore_exists=False):

        '''
        Assumes equally spaced bins
        If bias, then assumes counts, else assumes lensing
        If magbias provided, applies it as magnification bias assuming it is 's' in Eq 7 of Omuri Holder. Bias must be provided too.
        '''

        if not(ignore_exists): assert not(tag in list(self.kernels.keys())), "Tag already exists."
        assert tag!="cmb", "cmb is a tag reserved for cosmic microwave background. Use a different tag."
        
            
        dzs = (zedges[1:]-zedges[:-1])
        norm = np.dot(dzs,nz)
        zmids = (zedges[1:]+zedges[:-1])/2.
        self.kernels[tag] = {}
        self.kernels[tag]['dndz'] = interp1d(zmids,nz/norm,bounds_error=False,fill_value=0.)
        self.kernels[tag]['zmin'] = zedges.min()
        self.kernels[tag]['zmax'] = zedges.max()

        self._generateWindow(tag,bias,magbias,numzIntegral)

    def _generateWindow(self,tag,bias,magbias,numzIntegral):
        print(("Initializing galaxy window for ", tag , " ..."))
        if bias==None:

            retvals = self._lensWindow(self.kernels[tag],numzIntegral)
            self.kernels[tag]['window_z'] = interp1d(self.zs,retvals.copy())
            self.kernels[tag]['W'] =  retvals *1.5*(self.omch2+self.ombh2+self.omnuh2)*100.*100.*(1.+self.zs)*self.chis/self.Hzs/self._cSpeedKmPerSec
            self.kernels[tag]['type'] = 'lensing'
        else:
            # FAILS FOR STEP !!!!
            assert self.kernels[tag]['dndz']!="delta"
            self.kernels[tag]['W'] = self.zs*0.+bias*self.kernels[tag]['dndz'](self.zs)
            self.kernels[tag]['W'][self.zs<self.kernels[tag]['zmin']] = 0.
            self.kernels[tag]['W'][self.zs>self.kernels[tag]['zmax']] = 0.
            self.kernels[tag]['type'] = 'counts'
            if magbias!=None:
                retvals = self._lensWindow(self.kernels[tag],numzIntegral)
                magcorrection = retvals*1.5*(self.omch2+self.ombh2+self.omnuh2)*100.*100.*(1.+self.zs)*self.chis*(5.*magbias-2.)/self.Hzs**2./self._cSpeedKmPerSec # this needs to be checked again
                self.kernels[tag]['W'] += magcorrection
                print(("Lensing bias max percent correction in counts ", np.max((np.nan_to_num(magcorrection *100./ self.kernels[tag]['W'])))))
                print(("Lensing bias min percent correction in counts ", np.min((np.nan_to_num(magcorrection *100./ self.kernels[tag]['W'])))))


            
        


    def _initWkappaCMB(self):#,numz):

        print("Initializing CMB window..")
        chirange = self.chis
        
        iwcmb =  1.5*(self.omch2+self.ombh2+self.omnuh2)*100.*100.*(1.+self.zs)*self.chis*((self.chistar - self.chis)/self.chistar)/self.Hzs/self._cSpeedKmPerSec
        self.kernels['cmb']={}
        self.kernels['cmb']['W'] = iwcmb
        self.kernels['cmb']['window_z'] = interp1d(self.zs,(self.chistar - self.chis)/self.chistar)
                
                

def unpack_cmb_theory(theory,ells,lensed=False):
    
    if lensed:
        cltt = theory.lCl('TT',ells)
        clee = theory.lCl('EE',ells)
        clte = theory.lCl('TE',ells)
        clbb = theory.lCl('BB',ells)    
    else:
        cltt = theory.uCl('TT',ells)
        clee = theory.uCl('EE',ells)
        clte = theory.uCl('TE',ells)
        clbb = theory.uCl('BB',ells)

    return cltt, clee, clte, clbb

def enmap_power_from_orphics_theory(theory,lmax,lensed=False,dimensionless=True,orphics_dimensionless=True,TCMB=2.7255e6):
    if orphics_dimensionless and dimensionless: tmul = 1.
    if orphics_dimensionless and not(dimensionless): tmul = TCMB**2.
    if not(orphics_dimensionless) and not(dimensionless): tmul = 1.
    if not(orphics_dimensionless) and dimensionless: tmul = 1./TCMB**2.
    
    
    fine_ells = np.arange(0,lmax,1)
    cltt, clee, clte, clbb = unpack_cmb_theory(theory,fine_ells,lensed=lensed)
    ps = np.zeros((3,3,fine_ells.size))
    ps[0,0] = cltt
    ps[1,1] = clee
    ps[0,1] = clte
    ps[1,0] = clte
    ps[2,2] = clbb

    return ps*tmul

        
def loadTheorySpectraFromPycambResults(results,pars,kellmax,unlensedEqualsLensed=False,useTotal=False,TCMB = 2.7255e6,lpad=9000,pickling=False,fill_zero=False,get_dimensionless=True,verbose=True,prefix=""):
    '''

    The spectra are stored in dimensionless form, so TCMB has to be specified. They should 
    be used with dimensionless noise spectra and dimensionless maps.

    All ell and 2pi factors are also stripped off.

 
    '''

    
    if get_dimensionless:
        tmul = 1.
    else:
        tmul = TCMB**2.
        
    if useTotal:
        uSuffix = "unlensed_total"
        lSuffix = "total"
    else:
        uSuffix = "unlensed_scalar"
        lSuffix = "lensed_scalar"

    try:
        assert pickling
        clfile = "output/clsAll"+prefix+"_"+str(kellmax)+"_"+time.strftime('%Y%m%d') +".pkl"
        cmbmat = pickle.load(open(clfile,'rb'))
        if verbose: print("Loaded cached Cls from ", clfile)
    except:
        cmbmat = results.get_cmb_power_spectra(pars)
        if pickling:
            import os
            directory = "output/"
            if not os.path.exists(directory):
                os.makedirs(directory)
            pickle.dump(cmbmat,open("output/clsAll"+prefix+"_"+str(kellmax)+"_"+time.strftime('%Y%m%d') +".pkl",'wb'))

    theory = TheorySpectra()
    for i,pol in enumerate(['TT','EE','BB','TE']):
        cls =cmbmat[lSuffix][2:,i]

        ells = np.arange(2,len(cls)+2,1)
        cls *= 2.*np.pi/ells/(ells+1.)*tmul
        theory.loadCls(ells,cls,pol,lensed=True,interporder="linear",lpad=lpad,fill_zero=fill_zero)

        if unlensedEqualsLensed:
            theory.loadCls(ells,cls,pol,lensed=False,interporder="linear",lpad=lpad,fill_zero=fill_zero)            
        else:
            cls = cmbmat[uSuffix][2:,i]
            ells = np.arange(2,len(cls)+2,1)
            cls *= 2.*np.pi/ells/(ells+1.)*tmul
            theory.loadCls(ells,cls,pol,lensed=False,interporder="linear",lpad=lpad,fill_zero=fill_zero)

    try:
        assert pickling
        clfile = "output/clphi"+prefix+"_"+str(kellmax)+"_"+time.strftime('%Y%m%d') +".txt"
        clphi = np.loadtxt(clfile)
        if verbose: print("Loaded cached Cls from ", clfile)
    except:
        lensArr = results.get_lens_potential_cls(lmax=kellmax)
        clphi = lensArr[2:,0]
        if pickling:
            import os
            directory = "output/"
            if not os.path.exists(directory):
                os.makedirs(directory)
            np.savetxt("output/clphi"+prefix+"_"+str(kellmax)+"_"+time.strftime('%Y%m%d') +".txt",clphi)

    clkk = clphi* (2.*np.pi/4.)
    ells = np.arange(2,len(clkk)+2,1)
    theory.loadGenericCls(ells,clkk,"kk",lpad=lpad,fill_zero=fill_zero)


    return theory



class TheorySpectra:
    '''
    Essentially just an interpolator that takes a CAMB-like
    set of discrete Cls and provides lensed and unlensed Cl functions
    for use in integrals
    '''
    

    def __init__(self):


        self._uCl={}
        self._lCl={}
        self._gCl = {}


    def loadGenericCls(self,ells,Cls,keyName,lpad=9000,fill_zero=True):
        if not(fill_zero):
            fillval = Cls[ells<lpad][-1]
            self._gCl[keyName] = lambda x: np.piecewise(x, [x<=lpad,x>lpad], [lambda y: interp1d(ells[ells<lpad],Cls[ells<lpad],bounds_error=False,fill_value=0.)(y),lambda y: fillval*(lpad/y)**4.])

        else:
            fillval = 0.            
            self._gCl[keyName] = interp1d(ells[ells<lpad],Cls[ells<lpad],bounds_error=False,fill_value=fillval)
        

        

    def gCl(self,keyName,ell):

        if len(keyName)==3:
            # assume uTT, lTT, etc.
            ultype = keyName[0].lower()
            if ultype=="u":
                return self.uCl(keyName[1:],ell)
            elif ultype=="l":
                return self.lCl(keyName[1:],ell)
            else:
                raise ValueError
        
        try:
            return self._gCl[keyName](ell)
        except:
            return self._gCl[keyName[::-1]](ell)
        
    def loadCls(self,ell,Cl,XYType="TT",lensed=False,interporder="linear",lpad=9000,fill_zero=True):

        # Implement ellnorm

        mapXYType = XYType.upper()
        validateMapType(mapXYType)


        if not(fill_zero):
            fillval = Cl[ell<lpad][-1]
            f = lambda x: np.piecewise(x, [x<=lpad,x>lpad], [lambda y: interp1d(ell[ell<lpad],Cl[ell<lpad],bounds_error=False,fill_value=0.)(y),lambda y: fillval*(lpad/y)**4.])

        else:
            fillval = 0.            
            f = interp1d(ell[ell<lpad],Cl[ell<lpad],bounds_error=False,fill_value=fillval)
                    
        # if not(fill_zero):
        #     fillval = Cl[ell<lpad][-1]
        # else:
        #     fillval = 0.
            
        # f=interp1d(ell[ell<lpad],Cl[ell<lpad],kind=interporder,bounds_error=False,fill_value=fillval)
        
        if lensed:
            self._lCl[XYType]=f
        else:
            self._uCl[XYType]=f

    def _Cl(self,XYType,ell,lensed=False):

            
        mapXYType = XYType.upper()
        validateMapType(mapXYType)

        if mapXYType=="ET": mapXYType="TE"
        ell = np.array(ell)

        try:
            if lensed:    
                retlist = np.array(self._lCl[mapXYType](ell))
                return retlist
            else:
                retlist = np.array(self._uCl[mapXYType](ell))
                return retlist

        except:
            zspecs = ['EB','TB']
            if (XYType in zspecs) or (XYType[::-1] in zspecs):
                return ell*0.
            else:
                raise

    def uCl(self,XYType,ell):
        return self._Cl(XYType,ell,lensed=False)
    def lCl(self,XYType,ell):
        return self._Cl(XYType,ell,lensed=True)
    
    def __getstate__(self):
        # Clkk2d is not pickled yet!!!
        return self.verbose, self.lxMap,self.lyMap,self.modLMap,self.thetaMap,self.lx,self.ly, self.lxHatMap, self.lyHatMap,self.uClNow2d, self.uClFid2d, self.lClFid2d, self.noiseXX2d, self.noiseYY2d, self.fMaskXX, self.fMaskYY, self.lmax_T, self.lmax_P, self.defaultMaskT, self.defaultMaskP, self.bigell, self.gradCut,self.Nlkk,self.pixScaleX,self.pixScaleY



    def __setstate__(self, state):
        self.verbose, self.lxMap,self.lyMap,self.modLMap,self.thetaMap,self.lx,self.ly, self.lxHatMap, self.lyHatMap,self.uClNow2d, self.uClFid2d, self.lClFid2d, self.noiseXX2d, self.noiseYY2d, self.fMaskXX, self.fMaskYY, self.lmax_T, self.lmax_P, self.defaultMaskT, self.defaultMaskP, self.bigell, self.gradCut,self.Nlkk,self.pixScaleX,self.pixScaleY = state


def validateMapType(mapXYType):
    assert not(re.search('[^TEB]', mapXYType)) and (len(mapXYType)==2), \
      bcolors.FAIL+"\""+mapXYType+"\" is an invalid map type. XY must be a two" + \
      " letter combination of T, E and B. e.g TT or TE."+bcolors.ENDC

        
def loadTheorySpectraFromCAMB(cambRoot,unlensedEqualsLensed=False,useTotal=False,TCMB = 2.7255e6,lpad=9000,get_dimensionless=True):
    '''
    Given a CAMB path+output_root, reads CMB and lensing Cls into 
    an orphics.theory.gaussianCov.TheorySpectra object.

    The spectra are stored in dimensionless form, so TCMB has to be specified. They should 
    be used with dimensionless noise spectra and dimensionless maps.

    All ell and 2pi factors are also stripped off.

 
    '''
    if not(get_dimensionless): TCMB = 1.
    if useTotal:
        uSuffix = "_totCls.dat"
        lSuffix = "_lensedtotCls.dat"
    else:
        uSuffix = "_scalCls.dat"
        lSuffix = "_lensedCls.dat"

    uFile = cambRoot+uSuffix
    lFile = cambRoot+lSuffix

    theory = TheorySpectra()

    ell, lcltt, lclee, lclbb, lclte = np.loadtxt(lFile,unpack=True,usecols=[0,1,2,3,4])
    mult = 2.*np.pi/ell/(ell+1.)/TCMB**2.
    lcltt *= mult
    lclee *= mult
    lclte *= mult
    lclbb *= mult
    theory.loadCls(ell,lcltt,'TT',lensed=True,interporder="linear",lpad=lpad)
    theory.loadCls(ell,lclte,'TE',lensed=True,interporder="linear",lpad=lpad)
    theory.loadCls(ell,lclee,'EE',lensed=True,interporder="linear",lpad=lpad)
    theory.loadCls(ell,lclbb,'BB',lensed=True,interporder="linear",lpad=lpad)

    try:
        elldd, cldd = np.loadtxt(cambRoot+"_lenspotentialCls.dat",unpack=True,usecols=[0,5])
        clkk = 2.*np.pi*cldd/4.
    except:
        elldd, cldd = np.loadtxt(cambRoot+"_scalCls.dat",unpack=True,usecols=[0,4])
        clkk = cldd*(elldd+1.)**2./elldd**2./4./TCMB**2.
        
    theory.loadGenericCls(elldd,clkk,"kk",lpad=lpad)


    if unlensedEqualsLensed:

        theory.loadCls(ell,lcltt,'TT',lensed=False,interporder="linear",lpad=lpad)
        theory.loadCls(ell,lclte,'TE',lensed=False,interporder="linear",lpad=lpad)
        theory.loadCls(ell,lclee,'EE',lensed=False,interporder="linear",lpad=lpad)
        theory.loadCls(ell,lclbb,'BB',lensed=False,interporder="linear",lpad=lpad)

    else:
        ell, cltt, clee, clte = np.loadtxt(uFile,unpack=True,usecols=[0,1,2,3])
        mult = 2.*np.pi/ell/(ell+1.)/TCMB**2.
        cltt *= mult
        clee *= mult
        clte *= mult
        clbb = clee*0.

        theory.loadCls(ell,cltt,'TT',lensed=False,interporder="linear",lpad=lpad)
        theory.loadCls(ell,clte,'TE',lensed=False,interporder="linear",lpad=lpad)
        theory.loadCls(ell,clee,'EE',lensed=False,interporder="linear",lpad=lpad)
        theory.loadCls(ell,clbb,'BB',lensed=False,interporder="linear",lpad=lpad)


    return theory



#### FISHER FORECASTS

class LensForecast:

    def __init__(self,theory=None):
        '''
        Make S/N projections for CMB and OWL auto and cross-correlations.

        K refers to the CMB (source) kappa
        S refers to the shear/kappa of an optical background galaxy sample
        G refers to the number density of an optical foreground galaxy sample

        '''
        self._haveKK = False
        self._haveKG = False
        self._haveGG = False
        
        self._haveSS = False
        self._haveSG = False
        
        self._haveKS = False

        if theory is None:
            self.theory = TheorySpectra()
        else:
            self.theory = theory
            
        self.Nls = {}
        

    def loadKK(self,ellsCls,Cls,ellsNls,Nls):
        self.Nls['kk'] = interp1d(ellsNls,Nls,bounds_error=False,fill_value=np.inf)
        self.theory.loadGenericCls(ellsCls,Cls,'kk')
    
        self._haveKK = True
        

    def loadGG(self,ellsCls,Cls,ngal):
        self.ngalForeground = ngal
        self.Nls['gg'] = lambda x: 1./(self.ngalForeground*1.18e7)
        self.theory.loadGenericCls(ellsCls,Cls,'gg')
    
        self._haveGG = True
        
        

    def loadSS(self,ellsCls,Cls,ngal,shapeNoise=0.3):
        if shapeNoise==None or shapeNoise<1.e-9:
            print("No/negligible shape noise given. Using default = 0.3.")
            self.shapeNoise=0.3

        else:             
            self.shapeNoise = shapeNoise
        self.ngalBackground = ngal
        self.Nls['ss'] = lambda x: x*0.+self.shapeNoise*self.shapeNoise/(2.*self.ngalBackground*1.18e7)


        self.theory.loadGenericCls(ellsCls,Cls,'ss')
        
        self._haveSS = True


    def loadSG(self,ellsCls,Cls):
        self.theory.loadGenericCls(ellsCls,Cls,'sg')
        
        self._haveSG = True


    def loadKG(self,ellsCls,Cls):
        self.theory.loadGenericCls(ellsCls,Cls,'kg')
        self._haveKG = True
                

    def loadKS(self,ellsCls,Cls):
        self.theory.loadGenericCls(ellsCls,Cls,'ks')

        self._haveKS = True

    def loadGenericCls(self,specType,ellsCls,Cls,ellsNls=None,Nls=None):
        if Nls is not None: self.Nls[specType] = interp1d(ellsNls,Nls,bounds_error=False,fill_value=np.inf)
        self.theory.loadGenericCls(ellsCls,Cls,specType)
        
    def _bin_cls(self,spec,ell_left,ell_right,noise=True):
        a,b = spec
        ells = np.arange(ell_left,ell_right+1,1)
        cls = self.theory.gCl(spec,ells)
        Noise = 0.
        if noise:
            if a==b:
                Noise = self.Nls[spec](ells)
            else:
                Noise = 0.
        tot = cls+Noise
        return np.sum(ells*tot)/np.sum(ells)

    def KnoxCov(self,specTypeXY,specTypeWZ,ellBinEdges,fsky):
        '''
        returns cov(Cl_XY,Cl_WZ),signalToNoise(Cl_XY)^2, signalToNoise(Cl_WZ)^2
        '''
        def ClTot(spec,ell1,ell2):
            return self._bin_cls(spec,ell1,ell2,noise=True)
        
        X, Y = specTypeXY
        W, Z = specTypeWZ

        ellMids  =  (ellBinEdges[1:] + ellBinEdges[:-1]) / 2
        ellWidths = np.diff(ellBinEdges)

        covs = []
        sigs1 = []
        sigs2 = []

        for ell_left,ell_right in zip(ellBinEdges[:-1],ellBinEdges[1:]):
            ClSum = ClTot(X+W,ell_left,ell_right)*ClTot(Y+Z,ell_left,ell_right)+ClTot(X+Z,ell_left,ell_right)*ClTot(Y+W,ell_left,ell_right)
            ellMid = (ell_right+ell_left)/2.
            ellWidth = ell_right-ell_left
            var = ClSum/(2.*ellMid+1.)/ellWidth/fsky
            covs.append(var)
            sigs1.append(self._bin_cls(specTypeXY,ell_left,ell_right,noise=False)**2.*np.nan_to_num(1./var))
            sigs2.append(self._bin_cls(specTypeWZ,ell_left,ell_right,noise=False)**2.*np.nan_to_num(1./var))
        

        return np.array(covs), np.array(sigs1), np.array(sigs2)

    def sigmaClSquared(self,specType,ellBinEdges,fsky):
        return self.KnoxCov(specType,specType,ellBinEdges,fsky)[0]

    def sn(self,ellBinEdges,fsky,specType):
        
        var, sigs1, sigs2 = self.KnoxCov(specType,specType,ellBinEdges,fsky)

        signoise = np.sqrt(sigs1.sum())
        errs = np.sqrt(var)

        return signoise, errs
            

    def snRatio(self,ellBinEdges,fsky):
        
        ellMids  =  (ellBinEdges[1:] + ellBinEdges[:-1]) / 2
        ellWidths = np.diff(ellBinEdges)

        sumchisq = 0.
        signum = 0.
        sigden = 0.
        
        for ellMid,ellWidth in zip(ellMids,ellWidths):
            Clkk = self.theory.gCl('kk',ellMid)
            Nlkk = self.Nls['kk'](ellMid)
            Nlgg = self.Nls['gg'](ellMid)
            Nlss = self.Nls['ss'](ellMid)
            Clkg = self.theory.gCl('kg',ellMid)
            Clgg = self.theory.gCl('gg',ellMid)
            Clks = self.theory.gCl('ks',ellMid)
            Clss = self.theory.gCl('ss',ellMid)
            Clsg = self.theory.gCl('sg',ellMid)
    
            r0 = Clkg / Clsg
            pref = 1./(fsky*(2.*ellMid+1.)*ellWidth) # added ellWidth

            sigmaZsq = ((Clkk+Nlkk)*(Clgg+Nlgg))+(Clkg**2.)+((r0**2.)*((Clss+Nlss)*(Clgg+Nlgg)+Clsg**2.))-(2*r0*(Clks*(Clgg+Nlgg)+Clkg*Clsg))

            sigmaZsq = sigmaZsq * pref

            numer = (Clsg**2.)
            denom = sigmaZsq

            signum += (Clkg*Clsg/sigmaZsq)
            sigden += ((Clsg**2.)/sigmaZsq)


            chisq = numer/denom

            sumchisq += chisq
    
        maxlike = signum/sigden

        sigmaR = 1./np.sqrt(sumchisq)
        percentR = sigmaR*100./maxlike
        snR = maxlike/sigmaR

        return percentR,snR,maxlike
           
def noise_func(ell,fwhm,rms_noise,lknee=0.,alpha=0.,dimensionless=False,TCMB=2.7255e6):
    '''Beam deconvolved noise in whatever units rms_noise is in.                         
    e.g. If rms_noise is in uK-arcmin, returns noise in uK**2.                           
    '''
    atmFactor = atm_factor(ell,lknee,alpha)
    rms = rms_noise * (1./60.)*(np.pi/180.)
    tht_fwhm = np.deg2rad(fwhm / 60.)

    nfact = white_noise_with_atm_func(ell,rms_noise,lknee,alpha,dimensionless,TCMB)

    ans = nfact * np.exp((tht_fwhm**2.)*(ell**2.) / (8.*np.log(2.)))
    return ans


def atm_factor(ell,lknee,alpha):
    if lknee>1.e-3:
<<<<<<< HEAD
        atmFactor = (float(lknee)/ell)**(-alpha)
=======
        atmFactor = (lknee*np.nan_to_num(1./ell))**(-alpha)
>>>>>>> 10c7da4d
    else:
        atmFactor = 0.
    return np.nan_to_num(atmFactor)

def white_noise_with_atm_func(ell,uk_arcmin,lknee,alpha,dimensionless,TCMB=2.7255e6):
    atmFactor = atm_factor(ell,lknee,alpha)
    noiseWhite = ell*0.+(uk_arcmin*np.pi / (180. * 60))**2.
    dfact = (1./TCMB**2.) if dimensionless else 1.
    return (atmFactor+1.)*noiseWhite*dfact

def noise_pad_infinity(Nlfunc,ellmin,ellmax):
    return lambda x: np.piecewise(np.asarray(x).astype(float), [np.asarray(x)<ellmin,np.logical_and(np.asarray(x)>=ellmin,np.asarray(x)<=ellmax),np.asarray(x)>ellmax], [lambda y: np.inf, lambda y: Nlfunc(y), lambda y: np.inf])
    
def getAtmosphere(beamFWHMArcmin=None,returnFunctions=False):
    '''Get TT-lknee, TT-alpha, PP-lknee, PP-alpha  
    Returns either as functions of beam FWHM (arcmin) or for specified beam FWHM (arcmin)
    '''

    if beamFWHMArcmin is None: assert returnFunctions
    if not(returnFunctions): assert beamFWHMArcmin is not None

    # best fits from M.Hasselfield                                                                                            
    ttalpha = -4.7
    ttlknee = np.array([350.,3400.,4900.])
    pplknee = np.array([60,330,460])
    ppalpha = np.array([-2.6,-3.8,-3.9])
    size = np.array([0.5,5.,7.]) # size in meters                                                                             

    freq = 150.e9
    cspeed = 299792458.
    wavelength = cspeed/freq
    resin = 1.22*wavelength/size*60.*180./np.pi
    from scipy.interpolate import interp1d,splrep,splev

    ttlkneeFunc = interp1d(resin,ttlknee,fill_value="extrapolate",kind="linear")
    ttalphaFunc = lambda x: ttalpha
    pplkneeFunc = interp1d(resin,pplknee,fill_value="extrapolate",kind="linear")
    ppalphaFunc = interp1d(resin,ppalpha,fill_value="extrapolate",kind="linear")

    if returnFunctions:
        return ttlkneeFunc,ttalphaFunc,pplkneeFunc,ppalphaFunc
    else:
        b = beamFWHMArcmin
        return ttlkneeFunc(b),ttalphaFunc(b),pplkneeFunc(b),ppalphaFunc(b)


def get_lensed_cls(theory,ells,clkk,lmax):
    import camb.correlations as corr
    
    ellrange = np.arange(0,lmax+2000,1)
    mulfact = ellrange*(ellrange+1.)/2./np.pi
    ucltt = theory.uCl('TT',ellrange)*mulfact
    uclee = theory.uCl('EE',ellrange)*mulfact
    uclbb = theory.uCl('BB',ellrange)*mulfact
    uclte = theory.uCl('TE',ellrange)*mulfact
    from scipy.interpolate import interp1d
    clkkfunc = interp1d(ells,clkk)
    clpp = clkkfunc(ellrange)*4./2./np.pi

    cmbarr = np.vstack((ucltt,uclee,uclbb,uclte)).T
    #print "Calculating lensed cls..."
    lcls = corr.lensed_cls(cmbarr,clpp)

    lmax = lmax+2000
    
    cellrange = ellrange[:lmax].reshape((ellrange[:lmax].size,1)) #cellrange.ravel()[:lmax]
    lclall = lcls[:lmax,:]
    with np.errstate(divide='ignore', invalid='ignore'):
        lclall = np.nan_to_num(lclall/cellrange/(cellrange+1.)*2.*np.pi)
    cellrange = cellrange.ravel()
    #clcltt = lcls[:lmax,0]
    #clcltt = np.nan_to_num(clcltt/cellrange/(cellrange+1.)*2.*np.pi)
    #print clcltt
    lpad = lmax
    
    dtheory = TheorySpectra()
    with np.errstate(divide='ignore', invalid='ignore'):
        mult = np.nan_to_num(1./mulfact)
    ucltt *= mult
    uclee *= mult
    uclte *= mult
    uclbb *= mult
    #print cellrange.shape
    #print ucltt.shape
    dtheory.loadCls(cellrange,ucltt[:lmax],'TT',lensed=False,interporder="linear",lpad=lpad)
    dtheory.loadCls(cellrange,uclte[:lmax],'TE',lensed=False,interporder="linear",lpad=lpad)
    dtheory.loadCls(cellrange,uclee[:lmax],'EE',lensed=False,interporder="linear",lpad=lpad)
    dtheory.loadCls(cellrange,uclbb[:lmax],'BB',lensed=False,interporder="linear",lpad=lpad)
    dtheory.loadGenericCls(ells,clkk,"kk",lpad=lpad)

    lcltt = lclall[:,0]
    lclee = lclall[:,1]
    lclbb = lclall[:,2]
    lclte = lclall[:,3]
    #lcltt *= mult
    #lclee *= mult
    #lclte *= mult
    #lclbb *= mult
    dtheory.loadCls(cellrange,lcltt,'TT',lensed=True,interporder="linear",lpad=lpad)
    dtheory.loadCls(cellrange,lclte,'TE',lensed=True,interporder="linear",lpad=lpad)
    dtheory.loadCls(cellrange,lclee,'EE',lensed=True,interporder="linear",lpad=lpad)
    dtheory.loadCls(cellrange,lclbb,'BB',lensed=True,interporder="linear",lpad=lpad)


    return dtheory<|MERGE_RESOLUTION|>--- conflicted
+++ resolved
@@ -1103,11 +1103,7 @@
 
 def atm_factor(ell,lknee,alpha):
     if lknee>1.e-3:
-<<<<<<< HEAD
-        atmFactor = (float(lknee)/ell)**(-alpha)
-=======
         atmFactor = (lknee*np.nan_to_num(1./ell))**(-alpha)
->>>>>>> 10c7da4d
     else:
         atmFactor = 0.
     return np.nan_to_num(atmFactor)
