{
 "cells": [
  {
   "cell_type": "code",
   "execution_count": null,
   "metadata": {},
   "outputs": [],
   "source": [
    "%load_ext autoreload\n",
    "%autoreload 2\n",
    "from __future__ import print_function\n",
    "\n",
    "# The main mapwork module\n",
    "from enlib import enmap\n",
    "\n",
    "import numpy as np\n",
    "# Tools for working with enmaps, i/o, catalogs and statistics\n",
    "from orphics import maps,io,stats,cosmology,lensing\n"
   ]
  }
 ],
 "metadata": {
  "kernelspec": {
   "display_name": "Python 2",
   "language": "python",
   "name": "python2"
  },
  "language_info": {
   "codemirror_mode": {
    "name": "ipython",
    "version": 3
   },
   "file_extension": ".py",
   "mimetype": "text/x-python",
   "name": "python",
   "nbconvert_exporter": "python",
<<<<<<< HEAD
   "pygments_lexer": "ipython3",
   "version": "3.6.4"
=======
   "pygments_lexer": "ipython2",
   "version": "2.7.5"
>>>>>>> a37dbc1c
  }
 },
 "nbformat": 4,
 "nbformat_minor": 2
}<|MERGE_RESOLUTION|>--- conflicted
+++ resolved
@@ -34,13 +34,8 @@
    "mimetype": "text/x-python",
    "name": "python",
    "nbconvert_exporter": "python",
-<<<<<<< HEAD
-   "pygments_lexer": "ipython3",
-   "version": "3.6.4"
-=======
    "pygments_lexer": "ipython2",
    "version": "2.7.5"
->>>>>>> a37dbc1c
   }
  },
  "nbformat": 4,
